import copy
import os
from collections import defaultdict
from dataclasses import dataclass, field
from typing import Dict, List, Literal, Optional
from urllib.parse import parse_qs, urlparse

import expt
import matplotlib.pyplot as plt
import numpy as np
import pandas as pd
import peewee as pw
import seaborn as sns
import tyro
import wandb
import wandb.apis.reports as wb  # noqa
from dotmap import DotMap
from expt import Hypothesis, Run
from rich.console import Console
from rich.pretty import pprint
from rich.table import Table
from rliable import library as rly
from rliable import metrics, plot_utils

import openrlbenchmark
import openrlbenchmark.cache
from openrlbenchmark.hns import atari_human_normalized_scores as atari_hns
from openrlbenchmark.offline_db import OfflineRun, OfflineRunTag, Tag, database_proxy


@dataclass
class RliableConfig:
    nsubsamples: int = 20
    """the number of subsamples for rliable"""
    score_normalization_method: Literal["maxmin", "atari"] = "maxmin"
    """the method to normalize the scores"""
    normalized_score_threshold: float = 8.0
    """the threshold for the normalized score for the performance profile"""
    sample_efficiency_plots: bool = True
    """if toggled, we will generate sample efficiency plots"""
    sample_efficiency_and_walltime_efficiency_method: Optional[Literal["Median", "IQM", "Mean", "Optimality Gap"]] = "Median"
    """the method to compute the sample efficiency and walltime efficiency"""
    performance_profile_plots: bool = True
    """if toggled, we will generate performance profile plots"""
    aggregate_metrics_plots: bool = True
    """if toggled, we will generate aggregate metrics plots"""
    sample_efficiency_num_bootstrap_reps: int = 10  # 50000
    """the number of bootstrap replications in `rliable` to use for computing the sample efficiency"""
    performance_profile_num_bootstrap_reps: int = 10  # 2000
    """the number of bootstrap replications in `rliable` to use for computing the performance profile"""
    interval_estimates_num_bootstrap_reps: int = 10  # 2000
    """the number of bootstrap replications in `rliable` to use for computing the the interval estimates"""


@dataclass
class PlotConfig:
    ncols: int = 2
    """the number of columns in the chart"""
    nrows: tyro.conf.Suppress[int] = None
    """(TO BE FILLED in runtime) the number of rows in the chart"""
    ncols_legend: int = 2
    """the number of legend columns in the chart"""
    xlabel: str = "Steps"
    """the label of the x-axis"""
    ylabel: str = "Episodic Return"
    """the label of the y-axis"""
    sharex: bool = False
    """if toggled, we will share the x-axis across all subplots"""
    rolling: int = 100
    """the rolling window for smoothing the curves"""
    time_unit: str = "m"
    """the unit of time in the x-axis of the chart (e.g., `s` for seconds, `m` for minutes, `h` for hours); default: `m`"""
    cm: float = 4.0
    """the multiplier for the column width"""
    rm: float = 3.0
    """the multiplier for the row height"""
    hspace: float = None
    """the height space between subplots"""
    wspace: float = None
    """the width space between subplots"""


@dataclass
class Args:
    filters: tyro.conf.UseAppendAction[List[List[str]]]
    """the filters of the experiments; see docs"""
    env_ids: tyro.conf.UseAppendAction[List[List[str]]]
    """the ids of the environment to compare"""
    output_filename: str = "compare"
    """the output filename of the plot, without extension"""
    metric_last_n_average_window: int = 100
    """the last n number of episodes to average metric over in the result table"""
    scan_history: bool = False
    """if toggled, we will pull the complete metrics from wandb instead of sampling 500 data points (recommended for generating tables)"""
    check_empty_runs: bool = False
    """if toggled, we will check for empty wandb runs"""
    report: bool = False
    """if toggled, a wandb report will be created"""
    wandb_project_name: str = "cleanrl"
    """the wandb project name for the report creation"""
    offline: bool = False
    """if toggled, we will use the offline database instead of wandb"""
    pc: PlotConfig = field(default_factory=PlotConfig)
    """the plot configuration"""
    rliable: bool = False
    """if toggled, we will use rliable to compute the metrics"""
    rc: RliableConfig = field(default_factory=RliableConfig)
    """the rliable configuration"""


class Runset:
    def __init__(
            self,
            name: str,
            entity: str,
            project: str,
            metrics: List[str] = ["charts/episodic_return"],
            groupby: str = "",
            custom_exp_name_key: str = "exp_name",
            exp_name: str = "",
            custom_env_id_key: str = "env_id",
            env_id: str = "",
            tags: List[str] = [],
            username: str = "",
            color: str = "#000000",
            offline_db: pw.Database = None,
            offline: bool = False,
    ):
        self.name = name
        self.entity = entity
        self.project = project
        self.metrics = metrics
        self.groupby = groupby
        self.custom_exp_name_key = custom_exp_name_key
        self.exp_name = exp_name
        self.custom_env_id_key = custom_env_id_key
        self.env_id = env_id
        self.color = color
        self.tags = tags
        self.username = username
        self.offline_db = offline_db
        self.offline = offline

        user = [{"username": self.username}] if self.username else []
        include_tag_groups = [{"tags": {"$in": [tag]}} for tag in self.tags] if len(self.tags) > 0 else []
        self.wandb_filters = {
            "$and": [
                {f"config.{self.custom_env_id_key}.value": self.env_id},
                *include_tag_groups,
                *user,
                {f"config.{self.custom_exp_name_key}.value": self.exp_name},
            ]
        }

    @property
    def runs(self):
        if not self.offline:
            return wandb.Api().runs(
                path=f"{self.entity}/{self.project}",
                filters=self.wandb_filters,
            )
        else:
            with self.offline_db.bind_ctx([OfflineRun, OfflineRunTag, Tag]):
                cond = (
                        (OfflineRun.project == self.project)
                        & (OfflineRun.entity == self.entity)
                        & (OfflineRun.config[self.custom_env_id_key] == self.env_id)
                        & (OfflineRun.config[self.custom_exp_name_key] == self.exp_name)
                )
                if self.username:
                    cond = cond and OfflineRun.username == self.username
                if len(self.tags) > 0:
                    for tag_str in self.tags:
                        cond = cond & (Tag.name == tag_str)
                    query = OfflineRun.select().join(OfflineRunTag).join(Tag).where(cond)
                else:
                    query = OfflineRun.select().where(cond)
                g = [run for run in query]

            return g

    @property
    def report_runset(self):
        return wb.Runset(
            name=self.name,
            entity=self.entity,
            project=self.project,
            filters={"$or": [self.wandb_filters]},
            groupby=[self.groupby] if len(self.groupby) > 0 else None,
        )


def print_rich_table(title: str, df: pd.DataFrame, console: Console) -> Table:
    table = Table()
    for column in df.columns:
        table.add_column(column)
    for _, row in df.iterrows():
        table.add_row(*row.astype(str).tolist())
    console.rule(f"[bold red]{title}")
    console.print(table)


def create_hypothesis(runset: Runset, scan_history: bool = False) -> Hypothesis:
    runs = []
    for idx, run in enumerate(runset.runs):
        print("loading", run, run.url)
        if run.state == "running":
            print(f"Skipping running run: {run}")
            continue
        if scan_history:
            run = openrlbenchmark.cache.CachedRun(run, cache_dir=os.path.join(openrlbenchmark.__path__[0], "dataset"))
            with runset.offline_db.bind_ctx([OfflineRun, OfflineRunTag, Tag]):
                tags = []
                for tag_str in run.run.tags:
                    tag = Tag.get_or_none(name=tag_str)
                    if not tag:
                        tag = Tag.create(name=tag_str)
                        tag.save()
                    tags.append(tag)
                offline_run = OfflineRun.get_or_none(id=run.run.id)
                if offline_run:
                    offline_run.delete_instance()
                offline_run = OfflineRun.create(
                    id=run.run.id,
                    name=run.run.name,
                    state=run.run.state,
                    url=run.run.url,
                    path=run.run.path,
                    username=run.run.user.username,
                    tags=tags,
                    project=run.run.project,
                    entity=run.run.entity,
                    config=run.run.config.toDict() if isinstance(run.run.config, DotMap) else run.run.config,
                )
                offline_run.save()
            run_df = run.run_df
        else:
            run_df = run.history(samples=1500)
        if "videos" in run_df:
            run_df = run_df.drop(columns=["videos"], axis=1)
<<<<<<< HEAD
        if len(runset.metrics) == 1 and len(runset.metrics[0]) == 0:
            run_df["charts/episodic_return"] = run_df[metrics]
            cleaned_df = run_df[["global_step", "_runtime", "charts/episodic_return"]].dropna()
        else:
            cleaned_df = run_df[["global_step", "_runtime"] + runset.metrics].dropna(how="all")
=======
        if len(runset.metric) > 0:
            run_df["charts/episodic_return"] = run_df[runset.metric]
        cleaned_df = run_df[["global_step", "_runtime", "charts/episodic_return"]].dropna()
>>>>>>> 27851fc7
        runs += [Run(f"seed{idx}", cleaned_df)]
    return Hypothesis(runset.name, runs)


def compare(
        console: Console,
        runsetss: List[List[Runset]],
        env_ids: List[str],
        metric_last_n_average_window: int,
        scan_history: bool = False,
        output_filename: str = "compare",
        report: bool = False,
        pc: PlotConfig = None,
):
    blocks = []
    if report:
        for idx, env_id in enumerate(env_ids):
            metrics_over_step = []
            metrics_over_time = []
            for i in range(len(runsetss[0][idx].metrics)):
                metric_over_step = wb.LinePlot(
                    x="global_step",
                    y=list({runsets[idx].metrics[i] for runsets in runsetss}),
                    title=runsetss[0][idx].metrics[i] + " " + env_id,
                    title_x="Steps",
                    title_y="Episodic Return",
                    max_runs_to_show=100,
                    smoothing_factor=0.8,
                    groupby_rangefunc="stderr",
                    legend_template="${runsetName}",
                )
                metric_over_step.config["aggregateMetrics"] = True
                metrics_over_step.append(metric_over_step)
                metric_over_time = wb.LinePlot(
                    x="_runtime",
                    y=list({runsets[idx].metrics[i] for runsets in runsetss}),
                    title=runsetss[0][idx].metrics[i] + " " + env_id,
                    title_y="Episodic Return",
                    max_runs_to_show=100,
                    smoothing_factor=0.8,
                    groupby_rangefunc="stderr",
                    legend_template="${runsetName}",
                )
                metric_over_time.config["aggregateMetrics"] = True
                metrics_over_time.append(metric_over_time)

            flattened_metrics = [metrics_over_step, metrics_over_time]
            flattened_metrics = [item for sublist in flattened_metrics for item in sublist]
            pg = wb.PanelGrid(
                runsets=[runsets[idx].report_runset for runsets in runsetss],
                panels=flattened_metrics,
            )
            custom_run_colors = {}
            for runsets in runsetss:
                custom_run_colors.update(
                    {
                        (
                            runsets[idx].report_runset.name,
                            runsets[idx].runs[0].config[runsets[idx].custom_exp_name_key],
                        ): runsets[idx].color
                    }
                )
            pg.custom_run_colors = custom_run_colors  # IMPORTANT: custom_run_colors is implemented as a custom `setter` that needs to be overwritten unlike regular dictionaries
            blocks += [pg]

    figsize = (pc.ncols * pc.cm, pc.nrows * pc.rm)
    fig, axes = plt.subplots(
        nrows=pc.nrows,
        ncols=pc.ncols,
        figsize=figsize,
        sharex=pc.sharex,
        # sharey=True,
    )
    fig_time, axes_time = plt.subplots(
        nrows=pc.nrows,
        ncols=pc.ncols,
        figsize=figsize,
        sharex=pc.sharex,
        # sharey=True,
    )
    if len(env_ids) == 1:
        axes = np.array([axes])
        axes_time = np.array([axes_time])
    axes_flatten = axes.flatten()
    axes_time_flatten = axes_time.flatten()

    result_table = pd.DataFrame(index=env_ids, columns=[runsets[0].name for runsets in runsetss])
    exs = []
    runtimes = []
    global_steps = []
    for idx, env_id in enumerate(env_ids):
        print(f"collecting runs for {env_id}")
        hypotheses = [create_hypothesis(runsets[idx], scan_history) for runsets in runsetss]
        ex = expt.Experiment("Comparison", hypotheses)
        exs.append(ex)

        # for each run `i` get the average of the last `rolling` episodes as r_i
        # then take the average and std of r_i as the results.
        result = []
        for hypothesis in ex.hypotheses:
            metric_result = []
            console.print(f"{hypothesis.name} has {len(hypothesis.runs)} runs", style="bold")
            for run in hypothesis.runs:
                # metric_result += [run.df["charts/episodic_return"].dropna()[-metric_last_n_average_window:].mean()]

                # convert time unit in place
                if pc.time_unit == "m":
                    run.df["_runtime"] /= 60
                elif pc.time_unit == "h":
                    run.df["_runtime"] /= 3600
            metric_result = np.array(metric_result)
            result += [f"{metric_result.mean():.2f} ± {metric_result.std():.2f}"]
        result_table.loc[env_id] = result
        runtimes.append(list(ex.summary()["_runtime"]))
<<<<<<< HEAD

        def ci(hypothesis: Hypothesis):
            group = hypothesis.grouped
            mean, sem = group.mean(), group.sem()
            return (mean - 1.96 * sem, mean + 1.96 * sem)

        global_steps.append(list(ex.summary()["global_step"]))

        for idx_metric, metric in enumerate(runsetss[0][0].metrics):
            metric_str = metric.replace("eval/", "")
            ax = axes_flatten[len(env_ids) * idx_metric + idx]
            ex.plot(
                ax=ax,
                title=env_id,
                x="global_step",
                y=metric,
                err_style="band",
                std_alpha=0.1,
                err_fn=ci,
                n_samples=10000,
                rolling=pc.rolling,
                colors=[runsets[idx].color for runsets in runsetss],
                legend=False,
            )
            ax.set_xlabel("")
            if idx_metric == 0:
                ax.set_title(env_id)
            else:
                ax.set_title("")
            if idx == 0:
                ax.set_ylabel(metric_str)
            else:
                ax.set_ylabel("")
            ax_time = axes_time_flatten[len(env_ids) * idx_metric + idx]
            ex.plot(
                ax=ax_time,
                title=env_id,
                x="_runtime",
                y=metric,
                err_style="band",
                std_alpha=0.1,
                err_fn=ci,
                n_samples=10000,
                rolling=pc.rolling,
                colors=[runsets[idx].color for runsets in runsetss],
                legend=False,
            )
            ax_time.set_xlabel("")
            if idx_metric == 0:
                ax_time.set_title(env_id)
            else:
                ax_time.set_title("")
            if idx == 0:
                ax_time.set_ylabel(metric_str)
            else:
                ax_time.set_ylabel("")
=======
        global_steps.append(list(ex.summary()["global_step"]))
        ax = axes_flatten[idx]
        ex.plot(
            ax=ax,
            title=env_id,
            x="global_step",
            y="charts/episodic_return",
            err_style="band",
            std_alpha=0.1,
            n_samples=10000,
            rolling=pc.rolling,
            colors=[runsets[idx].color for runsets in runsetss],
            legend=False,
        )
        ax.set_xlabel("")
        ax.set_ylabel("")
        ax_time = axes_time_flatten[idx]
        ex.plot(
            ax=ax_time,
            title=env_id,
            x="_runtime",
            y="charts/episodic_return",
            err_style="band",
            std_alpha=0.1,
            n_samples=10000,
            rolling=pc.rolling,
            colors=[runsets[idx].color for runsets in runsetss],
            legend=False,
        )
        ax_time.set_xlabel("")
        ax_time.set_ylabel("")
>>>>>>> 27851fc7
    runtimes = pd.DataFrame(np.array(runtimes), index=env_ids, columns=list(ex.summary()["name"]))
    global_steps = pd.DataFrame(np.array(global_steps), index=env_ids, columns=list(ex.summary()["name"]))
    print_rich_table(f"Runtime ({pc.time_unit}) (mean ± std)", runtimes.rename_axis("Environment").reset_index(), console)

    # create the required directory for `output_filename`
    os.makedirs(os.path.dirname(output_filename), exist_ok=True)
    print_rich_table(f"{pc.ylabel} (mean ± std)", result_table.rename_axis("Environment").reset_index(), console)
    result_table.to_markdown(open(f"{output_filename}.md", "w"))
    result_table.to_csv(open(f"{output_filename}.csv", "w"))
    runtimes.to_markdown(open(f"{output_filename}_runtimes.md", "w"))
    runtimes.to_csv(open(f"{output_filename}_runtimes.csv", "w"))
    average_runtime = pd.DataFrame(runtimes.mean(axis=0)).reset_index()
    average_runtime.columns = ["Environment", "Average Runtime"]
    print_rich_table(f"Runtime ({pc.time_unit}) Average", average_runtime, console)

    # add legend
    h, l = axes_flatten[0].get_legend_handles_labels()
    fig.legend(h, l, loc="lower center", ncol=pc.ncols_legend, bbox_to_anchor=(0.5, 1.0), bbox_transform=fig.transFigure)
    fig.supxlabel(pc.xlabel)
    fig.supylabel(pc.ylabel)
    fig.tight_layout()
    h, l = axes_time_flatten[0].get_legend_handles_labels()
    fig_time.legend(
        h, l, loc="lower center", ncol=pc.ncols_legend, bbox_to_anchor=(0.5, 1.0), bbox_transform=fig_time.transFigure
    )
    fig_time.supxlabel(f"Time ({pc.time_unit})")
    fig_time.supylabel(pc.ylabel)
    fig_time.tight_layout()

    # remove the empty axes
    for ax in axes_flatten[len(env_ids) * len(metrics):]:
        ax.remove()
    for ax in axes_time_flatten[len(env_ids) * len(metrics):]:
        ax.remove()

    print(f"saving figures and tables to {output_filename}")
    if os.path.dirname(output_filename) != "":
        os.makedirs(os.path.dirname(output_filename), exist_ok=True)
    fig.subplots_adjust(hspace=pc.hspace, wspace=pc.wspace)
    fig_time.subplots_adjust(hspace=pc.hspace, wspace=pc.wspace)
    fig.savefig(f"{output_filename}.png", bbox_inches="tight")
    fig.savefig(f"{output_filename}.pdf", bbox_inches="tight")
    fig.savefig(f"{output_filename}.svg", bbox_inches="tight")
    fig_time.savefig(f"{output_filename}-time.png", bbox_inches="tight")
    fig_time.savefig(f"{output_filename}-time.pdf", bbox_inches="tight")
    fig_time.savefig(f"{output_filename}-time.svg", bbox_inches="tight")
    return blocks, runtimes, global_steps, exs


def normalize_score(score_dict: Dict[str, np.ndarray], max_scores: np.ndarray, min_scores: np.ndarray):
    """
    Each item in `score_dict` has shape (num_seeds, num_envs, num_subsamples)
    `max_scores` has shape (num_envs)
    `min_scores` has shape (num_envs)
    """
    normalized_score_dict = {}
    for key in score_dict:
        normalized_score_dict[key] = (score_dict[key] - min_scores.reshape(1, -1, 1)) / (
<<<<<<< HEAD
                max_scores.reshape(1, -1, 1) - min_scores.reshape(1, -1, 1)
=======
            max_scores.reshape(1, -1, 1) - min_scores.reshape(1, -1, 1)
>>>>>>> 27851fc7
        )
    return normalized_score_dict


def maxmin_normalize_score(score_dict: Dict[str, np.ndarray]):
    all_scores = np.concatenate([score_dict[key] for key in score_dict], axis=0)
    max_scores = all_scores.max(0).max(1)  # 1) max over all experiments and seds 2) max over all steps
    min_scores = all_scores.min(0).min(1)  # 1) min over all experiments and seds 2) min over all steps
    return normalize_score(score_dict, max_scores, min_scores)


def atari_normalize_score(original_env_ids):
    env_ids = []
    for env_id in original_env_ids:
        if env_id.endswith("NoFrameskip-v4"):
            env_id = env_id.replace("NoFrameskip-v4", "-v5")
        env_ids.append(env_id)
    max_scores = np.array([atari_hns[env_id][1] for env_id in env_ids])
    min_scores = np.array([atari_hns[env_id][0] for env_id in env_ids])
    return normalize_score(score_dict, max_scores, min_scores)


if __name__ == "__main__":
    args = tyro.cli(Args)
    # by default assume all the env_ids are the same
    if len(args.filters) > 1 and len(args.env_ids) == 1:
        args.env_ids = args.env_ids * len(args.filters)

    parse_result = urlparse(args.filters[0][0])
    query = parse_qs(parse_result.query)
    metrics = query["metrics"] if "metrics" in query else ["charts/episodic_return"]
    # calculate the number of rows
    args.pc.nrows = np.ceil(len(args.env_ids[0]) * len(metrics) / args.pc.ncols).astype(int)

    console = Console()
    blocks = []
    runsetss = []
    offline_dbs = {}
    colors_flatten_original = [c for item in ["deep", "dark", "bright"] for c in sns.color_palette(item).as_hex()]
    plt.rcParams["axes.prop_cycle"] = plt.cycler("color", colors_flatten_original)
    colors_flatten = copy.deepcopy(colors_flatten_original)
    colors = []
    for filters in args.filters:
        colors += [colors_flatten[: len(filters) - 1]]
        colors_flatten = colors_flatten[len(filters) - 1:]

    for filters_idx, filters in enumerate(args.filters):
        wandb_project_name = query["wpn"][0] if "wpn" in query else args.wandb_project_name
        wandb_entity = query["we"][0] if "we" in query else args.wandb_entity
        custom_env_id_key = query["ceik"][0] if "ceik" in query else "env_id"
        custom_exp_name_key = query["cen"][0] if "cen" in query else "exp_name"
        pprint(
            {
                "wandb_project_name": wandb_project_name,
                "wandb_entity": wandb_entity,
                "custom_env_id_key": custom_env_id_key,
                "custom_exp_name_key": custom_exp_name_key,
                "metrics": metrics,
            },
            expand_all=True,
        )
        if f"{wandb_entity}/{wandb_project_name}" not in offline_dbs:
            offline_db_folder = os.path.join(openrlbenchmark.__path__[0], "dataset", f"{wandb_entity}/{wandb_project_name}")
            offline_db_path = os.path.join(offline_db_folder, "offline.sqlite")
            print(offline_db_path)
            os.makedirs(offline_db_folder, exist_ok=True)
            offline_db = pw.SqliteDatabase(offline_db_path)
            database_proxy.initialize(offline_db)
            offline_db.connect()
            offline_db.create_tables([OfflineRun, Tag, OfflineRunTag])
            offline_dbs[f"{wandb_entity}/{wandb_project_name}"] = offline_db

        for filter_str, color in zip(filters[1:], colors[filters_idx]):
            print("=========", filter_str)
            # parse filter string
            parse_result = urlparse(filter_str)
            exp_name = parse_result.path
            query = parse_qs(parse_result.query)
            username = query["user"][0] if "user" in query else None
            tags = query["tag"] if "tag" in query else []
            custom_legend = query["cl"][0] if "cl" in query else ""
            # HACK unescape
            custom_legend = custom_legend.replace("\\n", "\n")

            runsets = []
            for env_id in args.env_ids[filters_idx]:
                runsets.append(
                    Runset(
                        name=f"{wandb_entity}/{wandb_project_name}/{exp_name} ({query})"
                        if custom_legend == ""
                        else custom_legend,
                        entity=wandb_entity,
                        project=wandb_project_name,
                        metrics=metrics,
                        groupby=custom_exp_name_key,
                        custom_exp_name_key=custom_exp_name_key,
                        exp_name=exp_name,
                        custom_env_id_key=custom_env_id_key,
                        env_id=env_id,
                        tags=tags,
                        username=username,
                        color=color,
                        offline_db=offline_dbs[f"{wandb_entity}/{wandb_project_name}"],
                        offline=args.offline,
                    )
                )
                if args.check_empty_runs:
                    console.print(f"{exp_name} [green]({query})[/] in [purple]{env_id}[/] has {len(runsets[-1].runs)} runs")
                    for run in runsets[-1].runs:
                        console.print(f"┣━━ [link={run.url}]{run.name}[/link] with tags = {run.tags}")
                    assert len(runsets[0].runs) > 0, f"{exp_name} ({query}) in {env_id} has no runs"
            runsetss.append(runsets)

    blocks, runtimes, global_steps, exs = compare(
        console,
        runsetss,
        args.env_ids[0],
        output_filename=args.output_filename,
        metric_last_n_average_window=args.metric_last_n_average_window,
        scan_history=args.scan_history,
        report=args.report,
        pc=args.pc,
    )

    if args.rliable:
        # get min num seeds per hypothesis
        min_num_seeds_per_hypothesis = {}
        for runsets in runsetss:
            min_num_seeds_per_hypothesis[runsets[0].name] = float("inf")
        for ex in exs:
            for hypothesis in ex.hypotheses:
                console.print(f"{hypothesis.name} has {len(hypothesis.runs)} runs", style="bold")
                min_num_seeds_per_hypothesis[hypothesis.name] = min(
                    min_num_seeds_per_hypothesis[hypothesis.name], len(hypothesis.runs)
                )

        # create `score_dict`; each item in `score_dict` has shape (num_seeds, len(args.env_ids[0]), nsubsamples)
        score_dict = {}
        max_global_steps = defaultdict(int)
        for runsets_idx, runsets in enumerate(runsetss):
            score_dict[runsets[0].name] = np.zeros(
                (min_num_seeds_per_hypothesis[runsets[0].name], len(args.env_ids[0]), args.rc.nsubsamples)
            )
            # for each seed
            for seed_idx, _ in enumerate(range(min_num_seeds_per_hypothesis[runsets[0].name])):  # exs[0][runsets_idx]
                min_global_step = float("inf")
                print(f"collecting runs for {runsets[0].name} seed {seed_idx}")

                runs_of_one_seed = []
                for ex_idx, ex in enumerate(exs):
                    run_of_one_seed = ex[runsets_idx][seed_idx]
                    min_global_step = min(min_global_step, run_of_one_seed.df["global_step"].iloc[-1])
                    runs_of_one_seed.append(run_of_one_seed)

                    # interpolate
                    x_samples = np.linspace(
                        min(run_of_one_seed.df["global_step"]), max(run_of_one_seed.df["global_step"]), num=args.rc.nsubsamples
                    )
                    score_dict[runsets[0].name][seed_idx, ex_idx, :] = np.interp(
                        x_samples, run_of_one_seed.df["global_step"], run_of_one_seed.df["charts/episodic_return"]
                    )
                max_global_steps[runsets[0].name] = max(max_global_steps[runsets[0].name], min_global_step)

        exp_names = list(reversed(list(score_dict.keys())))
        colors_flatten = colors_flatten_original
        colors = dict(zip(list(score_dict.keys()), colors_flatten))
        frames = np.linspace(0, max(max_global_steps.values()), args.rc.nsubsamples)
        print_rich_table(
            f"Items in the `score_dict` used for `rliable`",
            pd.DataFrame(
                data=[score_dict[key].shape for key in score_dict],
                columns=["Number of Seeds", "Number of Environments", "Number of Sub-samples"],
                index=list(score_dict.keys()),
            )
            .rename_axis("Experiments")
            .reset_index(),
            console,
        )

        # normalize scores.
        if args.rc.score_normalization_method == "maxmin":
            normalized_score_dict = maxmin_normalize_score(score_dict)
        elif args.rc.score_normalization_method == "atari":
            normalized_score_dict = atari_normalize_score(args.env_ids[0])
        else:
            raise NotImplementedError(f"Normalization method {args.rc.score_normalization_method} not implemented")
        performance_profile_normalized_score_dict = {}
        for key, value in normalized_score_dict.items():
            performance_profile_normalized_score_dict[key] = np.nanmean(value[:, :, -1:], axis=-1)
        metric_fns = [
            metrics.aggregate_median,
            metrics.aggregate_iqm,
            metrics.aggregate_mean,
            metrics.aggregate_optimality_gap,
        ]
        metric_names = ["Median", "IQM", "Mean", "Optimality Gap"]

        if args.rc.sample_efficiency_plots:
            print("plotting sample efficiency curve (this is slow and may take several minutes)")
            fig_sample_efficiency, axes_sample_efficiency = plt.subplots(
                ncols=2,
                nrows=2,
                figsize=(7 * 2, 3.4 * 2),
                sharex=args.pc.sharex,
            )
            for metric_fn, ax, metric_name in zip(metric_fns, axes_sample_efficiency.flatten(), metric_names):
                aggregate_fn = lambda scores: np.array([metric_fn(scores[..., frame]) for frame in range(scores.shape[-1])])
                aggregate_scores, aggregate_cis = rly.get_interval_estimates(
                    normalized_score_dict, aggregate_fn, reps=args.rc.sample_efficiency_num_bootstrap_reps
                )
                for exp_name in score_dict.keys():
                    global_step = global_steps[exp_name].mean()
                    global_step_xaxis = np.linspace(0, global_step, args.rc.nsubsamples)
                    plot_utils.plot_sample_efficiency_curve(
                        global_step_xaxis,
                        {exp_name: aggregate_scores[exp_name]},
                        {exp_name: aggregate_cis[exp_name]},
                        algorithms=[exp_name],
                        colors=colors,
                        xlabel=r"Steps",
                        ax=ax,
                        ylabel=metric_name,
                        labelsize="x-large",
                        ticklabelsize="x-large",
                    )
                ax.set_xlabel("")
                expt.plot.autoformat_xaxis(ax)

                if metric_name == args.rc.sample_efficiency_and_walltime_efficiency_method:
                    fig_median_sample_walltime_efficiency, axes_median_sample_walltime_efficiency = plt.subplots(
                        ncols=2,
                        figsize=(7 * 2, 3.4),
                        sharey=True,
                    )
                    for exp_name in score_dict.keys():
                        global_step = global_steps[exp_name].mean()
                        global_step_xaxis = np.linspace(0, global_step, args.rc.nsubsamples)
                        plot_utils.plot_sample_efficiency_curve(
                            global_step_xaxis,
                            {exp_name: aggregate_scores[exp_name]},
                            {exp_name: aggregate_cis[exp_name]},
                            algorithms=[exp_name],
                            colors=colors,
                            xlabel=r"Steps",
                            ax=axes_median_sample_walltime_efficiency[0],
                            ylabel=metric_name,
                            labelsize="x-large",
                            ticklabelsize="x-large",
                        )
                    expt.plot.autoformat_xaxis(axes_median_sample_walltime_efficiency[0])
                    for exp_name in score_dict.keys():
                        runtime = runtimes[exp_name].mean()
                        runtime_xaxis = np.linspace(0, runtime, args.rc.nsubsamples)
                        plot_utils.plot_sample_efficiency_curve(
                            runtime_xaxis,
                            {exp_name: aggregate_scores[exp_name]},
                            {exp_name: aggregate_cis[exp_name]},
                            algorithms=[exp_name],
                            colors=colors,
                            xlabel=f"Time ({args.pc.time_unit})",
                            ax=axes_median_sample_walltime_efficiency[1],
                            ylabel=metric_name,
                            labelsize="x-large",
                            ticklabelsize="x-large",
                        )
                    axes_median_sample_walltime_efficiency[1].set_ylabel("")
                    h, l = axes_median_sample_walltime_efficiency[1].get_legend_handles_labels()
                    fig_median_sample_walltime_efficiency.legend(
                        h,
                        l,
                        loc="lower center",
                        ncol=args.pc.ncols_legend,
                        bbox_to_anchor=(0.5, 1.0),
                        bbox_transform=fig_median_sample_walltime_efficiency.transFigure,
                    )
                    fig_median_sample_walltime_efficiency.tight_layout()
                    fig_median_sample_walltime_efficiency.savefig(
                        f"{args.output_filename}_sample_walltime_efficiency.png", bbox_inches="tight"
                    )
                    fig_median_sample_walltime_efficiency.savefig(
                        f"{args.output_filename}_sample_walltime_efficiency.pdf", bbox_inches="tight"
                    )

            h, l = axes_sample_efficiency[0][0].get_legend_handles_labels()
            fig_sample_efficiency.legend(
                h,
                l,
                loc="lower center",
                ncol=args.pc.ncols_legend,
                bbox_to_anchor=(0.5, 1.0),
                bbox_transform=fig_sample_efficiency.transFigure,
            )
            fig_sample_efficiency.supxlabel(args.pc.xlabel, fontsize="x-large")
            fig_sample_efficiency.tight_layout()
            fig_sample_efficiency.savefig(f"{args.output_filename}_sample_efficiency.png", bbox_inches="tight")
            fig_sample_efficiency.savefig(f"{args.output_filename}_sample_efficiency.pdf", bbox_inches="tight")

        if args.rc.performance_profile_plots:
            print("plotting performance profiles")
            fig_performance_profile, axes_performance_profile = plt.subplots(
                ncols=2,
                figsize=(7 * 2, 3.4),
            )
            performance_profile_thresholds = np.linspace(0.0, args.rc.normalized_score_threshold, 81)
            score_distributions, score_distributions_cis = rly.create_performance_profile(
                performance_profile_normalized_score_dict,
                performance_profile_thresholds,
                reps=args.rc.performance_profile_num_bootstrap_reps,
            )
            avg_score_distributions, avg_score_distributions_cis = rly.create_performance_profile(
                performance_profile_normalized_score_dict,
                performance_profile_thresholds,
                reps=args.rc.performance_profile_num_bootstrap_reps,
                use_score_distribution=False,
            )
            plot_utils.plot_performance_profiles(
                score_distributions,
                performance_profile_thresholds,
                performance_profile_cis=score_distributions_cis,
                colors=colors,
                xlabel=r"Normalized Score $(\tau)$",
                ax=axes_performance_profile[0],
            )
            plot_utils.plot_performance_profiles(
                avg_score_distributions,
                performance_profile_thresholds,
                performance_profile_cis=avg_score_distributions_cis,
                colors=colors,
                xlabel=r"Normalized Score $(\tau)$",
                ylabel=r"Fraction of tasks with score > $\tau$",
                ax=axes_performance_profile[1],
            )
            h, l = axes_performance_profile[0].get_legend_handles_labels()
            fig_performance_profile.legend(
                h,
                l,
                loc="lower center",
                ncol=args.pc.ncols_legend,
                bbox_to_anchor=(0.5, 1.0),
                bbox_transform=fig_performance_profile.transFigure,
            )
            fig_performance_profile.tight_layout()
            fig_performance_profile.savefig(f"{args.output_filename}_performance_profile.png", bbox_inches="tight")
            fig_performance_profile.savefig(f"{args.output_filename}_performance_profile.pdf", bbox_inches="tight")

        if args.rc.aggregate_metrics_plots:
            print("plotting aggregate metrics")
            aggregate_func = lambda x: np.array([metric_fn(x) for metric_fn in metric_fns])
            aggregate_scores, aggregate_score_cis = rly.get_interval_estimates(
                performance_profile_normalized_score_dict, aggregate_func, reps=args.rc.interval_estimates_num_bootstrap_reps
            )
            aggregate_scores_df = pd.DataFrame.from_dict(
                aggregate_scores, orient="index", columns=["Median", "IQM", "Mean", "Optimality Gap"]
            )
            print_rich_table(f"Aggregate Scores", aggregate_scores_df.reset_index(), console)
            fig, axes = plot_utils.plot_interval_estimates(
                aggregate_scores,
                aggregate_score_cis,
                metric_names=["Median", "IQM", "Mean", "Optimality Gap"],
                algorithms=exp_names,
                colors=colors,
                xlabel="",
                # xlabel='Normalized Score',
                # xlabel_y_coordinate=-0.08, # this variable needs to be adjusted for each plot... :( so we just disable xlabel for now.
            )
            axes[1].set_xlabel("Normalized Score", fontsize="xx-large")
            fig.tight_layout()
            plt.savefig(f"{args.output_filename}_aggregate.png", bbox_inches="tight")
            plt.savefig(f"{args.output_filename}_aggregate.pdf", bbox_inches="tight")

    if args.report:
        print("saving report")
        report = wb.Report(
            project=args.wandb_project_name,
            title=f"Regression Report: {exp_name}",
            description=str(args.filters),
            blocks=blocks,
        )
        report.save()
        print(f"view the generated report at {report.url}")<|MERGE_RESOLUTION|>--- conflicted
+++ resolved
@@ -110,26 +110,26 @@
 
 class Runset:
     def __init__(
-            self,
-            name: str,
-            entity: str,
-            project: str,
-            metrics: List[str] = ["charts/episodic_return"],
-            groupby: str = "",
-            custom_exp_name_key: str = "exp_name",
-            exp_name: str = "",
-            custom_env_id_key: str = "env_id",
-            env_id: str = "",
-            tags: List[str] = [],
-            username: str = "",
-            color: str = "#000000",
-            offline_db: pw.Database = None,
-            offline: bool = False,
+        self,
+        name: str,
+        entity: str,
+        project: str,
+        metric: str = "charts/episodic_return",
+        groupby: str = "",
+        custom_exp_name_key: str = "exp_name",
+        exp_name: str = "",
+        custom_env_id_key: str = "env_id",
+        env_id: str = "",
+        tags: List[str] = [],
+        username: str = "",
+        color: str = "#000000",
+        offline_db: pw.Database = None,
+        offline: bool = False,
     ):
         self.name = name
         self.entity = entity
         self.project = project
-        self.metrics = metrics
+        self.metric = metric
         self.groupby = groupby
         self.custom_exp_name_key = custom_exp_name_key
         self.exp_name = exp_name
@@ -162,10 +162,10 @@
         else:
             with self.offline_db.bind_ctx([OfflineRun, OfflineRunTag, Tag]):
                 cond = (
-                        (OfflineRun.project == self.project)
-                        & (OfflineRun.entity == self.entity)
-                        & (OfflineRun.config[self.custom_env_id_key] == self.env_id)
-                        & (OfflineRun.config[self.custom_exp_name_key] == self.exp_name)
+                    (OfflineRun.project == self.project)
+                    & (OfflineRun.entity == self.entity)
+                    & (OfflineRun.config[self.custom_env_id_key] == self.env_id)
+                    & (OfflineRun.config[self.custom_exp_name_key] == self.exp_name)
                 )
                 if self.username:
                     cond = cond and OfflineRun.username == self.username
@@ -238,68 +238,59 @@
             run_df = run.history(samples=1500)
         if "videos" in run_df:
             run_df = run_df.drop(columns=["videos"], axis=1)
-<<<<<<< HEAD
-        if len(runset.metrics) == 1 and len(runset.metrics[0]) == 0:
-            run_df["charts/episodic_return"] = run_df[metrics]
-            cleaned_df = run_df[["global_step", "_runtime", "charts/episodic_return"]].dropna()
-        else:
-            cleaned_df = run_df[["global_step", "_runtime"] + runset.metrics].dropna(how="all")
-=======
         if len(runset.metric) > 0:
             run_df["charts/episodic_return"] = run_df[runset.metric]
         cleaned_df = run_df[["global_step", "_runtime", "charts/episodic_return"]].dropna()
->>>>>>> 27851fc7
         runs += [Run(f"seed{idx}", cleaned_df)]
     return Hypothesis(runset.name, runs)
 
 
 def compare(
-        console: Console,
-        runsetss: List[List[Runset]],
-        env_ids: List[str],
-        metric_last_n_average_window: int,
-        scan_history: bool = False,
-        output_filename: str = "compare",
-        report: bool = False,
-        pc: PlotConfig = None,
+    console: Console,
+    runsetss: List[List[Runset]],
+    env_ids: List[str],
+    metric_last_n_average_window: int,
+    scan_history: bool = False,
+    output_filename: str = "compare",
+    report: bool = False,
+    pc: PlotConfig = None,
 ):
     blocks = []
     if report:
         for idx, env_id in enumerate(env_ids):
-            metrics_over_step = []
-            metrics_over_time = []
-            for i in range(len(runsetss[0][idx].metrics)):
-                metric_over_step = wb.LinePlot(
-                    x="global_step",
-                    y=list({runsets[idx].metrics[i] for runsets in runsetss}),
-                    title=runsetss[0][idx].metrics[i] + " " + env_id,
-                    title_x="Steps",
-                    title_y="Episodic Return",
-                    max_runs_to_show=100,
-                    smoothing_factor=0.8,
-                    groupby_rangefunc="stderr",
-                    legend_template="${runsetName}",
-                )
-                metric_over_step.config["aggregateMetrics"] = True
-                metrics_over_step.append(metric_over_step)
-                metric_over_time = wb.LinePlot(
-                    x="_runtime",
-                    y=list({runsets[idx].metrics[i] for runsets in runsetss}),
-                    title=runsetss[0][idx].metrics[i] + " " + env_id,
-                    title_y="Episodic Return",
-                    max_runs_to_show=100,
-                    smoothing_factor=0.8,
-                    groupby_rangefunc="stderr",
-                    legend_template="${runsetName}",
-                )
-                metric_over_time.config["aggregateMetrics"] = True
-                metrics_over_time.append(metric_over_time)
-
-            flattened_metrics = [metrics_over_step, metrics_over_time]
-            flattened_metrics = [item for sublist in flattened_metrics for item in sublist]
+            metric_over_step = wb.LinePlot(
+                x="global_step",
+                y=list({runsets[idx].metric for runsets in runsetss}),
+                title=env_id,
+                title_x="Steps",
+                title_y="Episodic Return",
+                max_runs_to_show=100,
+                smoothing_factor=0.8,
+                groupby_rangefunc="stderr",
+                legend_template="${runsetName}",
+            )
+            metric_over_step.config["aggregateMetrics"] = True
+            metric_over_time = wb.LinePlot(
+                x="_runtime",
+                y=list({runsets[idx].metric for runsets in runsetss}),
+                title=env_id,
+                title_y="Episodic Return",
+                max_runs_to_show=100,
+                smoothing_factor=0.8,
+                groupby_rangefunc="stderr",
+                legend_template="${runsetName}",
+            )
+            metric_over_time.config["aggregateMetrics"] = True
             pg = wb.PanelGrid(
                 runsets=[runsets[idx].report_runset for runsets in runsetss],
-                panels=flattened_metrics,
+                panels=[
+                    metric_over_step,
+                    metric_over_time,
+                    # wb.MediaBrowser(
+                    #     num_columns=2,
+                    #     media_keys="videos",
+                    # ),
+                ],
             )
             custom_run_colors = {}
             for runsets in runsetss:
@@ -352,7 +343,7 @@
             metric_result = []
             console.print(f"{hypothesis.name} has {len(hypothesis.runs)} runs", style="bold")
             for run in hypothesis.runs:
-                # metric_result += [run.df["charts/episodic_return"].dropna()[-metric_last_n_average_window:].mean()]
+                metric_result += [run.df["charts/episodic_return"].dropna()[-metric_last_n_average_window:].mean()]
 
                 # convert time unit in place
                 if pc.time_unit == "m":
@@ -363,64 +354,6 @@
             result += [f"{metric_result.mean():.2f} ± {metric_result.std():.2f}"]
         result_table.loc[env_id] = result
         runtimes.append(list(ex.summary()["_runtime"]))
-<<<<<<< HEAD
-
-        def ci(hypothesis: Hypothesis):
-            group = hypothesis.grouped
-            mean, sem = group.mean(), group.sem()
-            return (mean - 1.96 * sem, mean + 1.96 * sem)
-
-        global_steps.append(list(ex.summary()["global_step"]))
-
-        for idx_metric, metric in enumerate(runsetss[0][0].metrics):
-            metric_str = metric.replace("eval/", "")
-            ax = axes_flatten[len(env_ids) * idx_metric + idx]
-            ex.plot(
-                ax=ax,
-                title=env_id,
-                x="global_step",
-                y=metric,
-                err_style="band",
-                std_alpha=0.1,
-                err_fn=ci,
-                n_samples=10000,
-                rolling=pc.rolling,
-                colors=[runsets[idx].color for runsets in runsetss],
-                legend=False,
-            )
-            ax.set_xlabel("")
-            if idx_metric == 0:
-                ax.set_title(env_id)
-            else:
-                ax.set_title("")
-            if idx == 0:
-                ax.set_ylabel(metric_str)
-            else:
-                ax.set_ylabel("")
-            ax_time = axes_time_flatten[len(env_ids) * idx_metric + idx]
-            ex.plot(
-                ax=ax_time,
-                title=env_id,
-                x="_runtime",
-                y=metric,
-                err_style="band",
-                std_alpha=0.1,
-                err_fn=ci,
-                n_samples=10000,
-                rolling=pc.rolling,
-                colors=[runsets[idx].color for runsets in runsetss],
-                legend=False,
-            )
-            ax_time.set_xlabel("")
-            if idx_metric == 0:
-                ax_time.set_title(env_id)
-            else:
-                ax_time.set_title("")
-            if idx == 0:
-                ax_time.set_ylabel(metric_str)
-            else:
-                ax_time.set_ylabel("")
-=======
         global_steps.append(list(ex.summary()["global_step"]))
         ax = axes_flatten[idx]
         ex.plot(
@@ -452,7 +385,6 @@
         )
         ax_time.set_xlabel("")
         ax_time.set_ylabel("")
->>>>>>> 27851fc7
     runtimes = pd.DataFrame(np.array(runtimes), index=env_ids, columns=list(ex.summary()["name"]))
     global_steps = pd.DataFrame(np.array(global_steps), index=env_ids, columns=list(ex.summary()["name"]))
     print_rich_table(f"Runtime ({pc.time_unit}) (mean ± std)", runtimes.rename_axis("Environment").reset_index(), console)
@@ -483,9 +415,9 @@
     fig_time.tight_layout()
 
     # remove the empty axes
-    for ax in axes_flatten[len(env_ids) * len(metrics):]:
+    for ax in axes_flatten[len(env_ids) :]:
         ax.remove()
-    for ax in axes_time_flatten[len(env_ids) * len(metrics):]:
+    for ax in axes_time_flatten[len(env_ids) :]:
         ax.remove()
 
     print(f"saving figures and tables to {output_filename}")
@@ -511,11 +443,7 @@
     normalized_score_dict = {}
     for key in score_dict:
         normalized_score_dict[key] = (score_dict[key] - min_scores.reshape(1, -1, 1)) / (
-<<<<<<< HEAD
-                max_scores.reshape(1, -1, 1) - min_scores.reshape(1, -1, 1)
-=======
             max_scores.reshape(1, -1, 1) - min_scores.reshape(1, -1, 1)
->>>>>>> 27851fc7
         )
     return normalized_score_dict
 
@@ -543,12 +471,8 @@
     # by default assume all the env_ids are the same
     if len(args.filters) > 1 and len(args.env_ids) == 1:
         args.env_ids = args.env_ids * len(args.filters)
-
-    parse_result = urlparse(args.filters[0][0])
-    query = parse_qs(parse_result.query)
-    metrics = query["metrics"] if "metrics" in query else ["charts/episodic_return"]
     # calculate the number of rows
-    args.pc.nrows = np.ceil(len(args.env_ids[0]) * len(metrics) / args.pc.ncols).astype(int)
+    args.pc.nrows = np.ceil(len(args.env_ids[0]) / args.pc.ncols).astype(int)
 
     console = Console()
     blocks = []
@@ -560,9 +484,12 @@
     colors = []
     for filters in args.filters:
         colors += [colors_flatten[: len(filters) - 1]]
-        colors_flatten = colors_flatten[len(filters) - 1:]
+        colors_flatten = colors_flatten[len(filters) - 1 :]
 
     for filters_idx, filters in enumerate(args.filters):
+        parse_result = urlparse(filters[0])
+        query = parse_qs(parse_result.query)
+        metric = query["metric"][0] if "metric" in query else "charts/episodic_return"
         wandb_project_name = query["wpn"][0] if "wpn" in query else args.wandb_project_name
         wandb_entity = query["we"][0] if "we" in query else args.wandb_entity
         custom_env_id_key = query["ceik"][0] if "ceik" in query else "env_id"
@@ -573,7 +500,7 @@
                 "wandb_entity": wandb_entity,
                 "custom_env_id_key": custom_env_id_key,
                 "custom_exp_name_key": custom_exp_name_key,
-                "metrics": metrics,
+                "metric": metric,
             },
             expand_all=True,
         )
@@ -609,7 +536,7 @@
                         else custom_legend,
                         entity=wandb_entity,
                         project=wandb_project_name,
-                        metrics=metrics,
+                        metric=metric,
                         groupby=custom_exp_name_key,
                         custom_exp_name_key=custom_exp_name_key,
                         exp_name=exp_name,
