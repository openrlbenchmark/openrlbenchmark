import copy
import os
from collections import defaultdict
from dataclasses import dataclass, field
from typing import Dict, List, Literal, Optional
from urllib.parse import parse_qs, urlparse

import expt
import matplotlib.pyplot as plt
import numpy as np
import pandas as pd
import peewee as pw
import seaborn as sns
import tyro
import wandb
import wandb.apis.reports as wb  # noqa
from dotmap import DotMap
from expt import Hypothesis, Run
from rich.console import Console
from rich.pretty import pprint
from rich.table import Table
from rliable import library as rly
from rliable import metrics, plot_utils

import openrlbenchmark
import openrlbenchmark.cache
from openrlbenchmark.hns import atari_human_normalized_scores as atari_hns
from openrlbenchmark.offline_db import OfflineRun, OfflineRunTag, Tag, database_proxy


@dataclass
class RliableConfig:
    nsubsamples: int = 20
    """the number of subsamples for rliable"""
    score_normalization_method: Literal["maxmin", "atari"] = "maxmin"
    """the method to normalize the scores"""
    normalized_score_threshold: float = 8.0
    """the threshold for the normalized score for the performance profile"""
    sample_efficiency_plots: bool = True
    """if toggled, we will generate sample efficiency plots"""
    sample_efficiency_and_walltime_efficiency_method: Optional[Literal["Median", "IQM", "Mean", "Optimality Gap"]] = "Median"
    """the method to compute the sample efficiency and walltime efficiency"""
    performance_profile_plots: bool = True
    """if toggled, we will generate performance profile plots"""
    aggregate_metrics_plots: bool = True
    """if toggled, we will generate aggregate metrics plots"""
    sample_efficiency_num_bootstrap_reps: int = 10  # 50000
    """the number of bootstrap replications in `rliable` to use for computing the sample efficiency"""
    performance_profile_num_bootstrap_reps: int = 10  # 2000
    """the number of bootstrap replications in `rliable` to use for computing the performance profile"""
    interval_estimates_num_bootstrap_reps: int = 10  # 2000
    """the number of bootstrap replications in `rliable` to use for computing the the interval estimates"""


@dataclass
class PlotConfig:
    ncols: int = 2
    """the number of columns in the chart"""
    nrows: tyro.conf.Suppress[int] = None
    """(TO BE FILLED in runtime) the number of rows in the chart"""
    ncols_legend: int = 2
    """the number of legend columns in the chart"""
    xlabel: str = "Steps"
    """the label of the x-axis"""
    ylabel: str = "Episodic Return"
    """the label of the y-axis"""
    sharex: bool = False
    """if toggled, we will share the x-axis across all subplots"""
    rolling: int = 100
    """the rolling window for smoothing the curves"""
    time_unit: str = "m"
    """the unit of time in the x-axis of the chart (e.g., `s` for seconds, `m` for minutes, `h` for hours); default: `m`"""
    cm: float = 4.0
    """the multiplier for the column width"""
    rm: float = 3.0
    """the multiplier for the row height"""
    hspace: float = None
    """the height space between subplots"""
    wspace: float = None
    """the width space between subplots"""


@dataclass
class Args:
    filters: tyro.conf.UseAppendAction[List[List[str]]]
    """the filters of the experiments; see docs"""
    env_ids: tyro.conf.UseAppendAction[List[List[str]]]
    """the ids of the environment to compare"""
    output_filename: str = "compare"
    """the output filename of the plot, without extension"""
    metric_last_n_average_window: int = 100
    """the last n number of episodes to average metric over in the result table"""
    scan_history: bool = False
    """if toggled, we will pull the complete metrics from wandb instead of sampling 500 data points (recommended for generating tables)"""
    check_empty_runs: bool = False
    """if toggled, we will check for empty wandb runs"""
    report: bool = False
    """if toggled, a wandb report will be created"""
    wandb_project_name: str = "cleanrl"
    """the wandb project name for the report creation"""
    offline: bool = False
    """if toggled, we will use the offline database instead of wandb"""
    pc: PlotConfig = field(default_factory=PlotConfig)
    """the plot configuration"""
    rliable: bool = False
    """if toggled, we will use rliable to compute the metrics"""
    rc: RliableConfig = field(default_factory=RliableConfig)
    """the rliable configuration"""


class Runset:
    def __init__(
        self,
        name: str,
        entity: str,
        project: str,
        metrics: List[str] = ["charts/episodic_return"],
        groupby: str = "",
        custom_exp_name_key: str = "exp_name",
        exp_name: str = "",
        custom_env_id_key: str = "env_id",
        env_id: str = "",
        tags: List[str] = [],
        username: str = "",
        color: str = "#000000",
        offline_db: pw.Database = None,
        offline: bool = False,
    ):
        self.name = name
        self.entity = entity
        self.project = project
        self.metrics = metrics
        self.groupby = groupby
        self.custom_exp_name_key = custom_exp_name_key
        self.exp_name = exp_name
        self.custom_env_id_key = custom_env_id_key
        self.env_id = env_id
        self.color = color
        self.tags = tags
        self.username = username
        self.offline_db = offline_db
        self.offline = offline

        user = [{"username": self.username}] if self.username else []
        include_tag_groups = [{"tags": {"$in": [tag]}} for tag in self.tags] if len(self.tags) > 0 else []
        self.wandb_filters = {
            "$and": [
                {f"config.{self.custom_env_id_key}.value": self.env_id},
                *include_tag_groups,
                *user,
                {f"config.{self.custom_exp_name_key}.value": self.exp_name},
            ]
        }

    @property
    def runs(self):
        if not self.offline:
            return wandb.Api().runs(
                path=f"{self.entity}/{self.project}",
                filters=self.wandb_filters,
            )
        else:
            with self.offline_db.bind_ctx([OfflineRun, OfflineRunTag, Tag]):
                cond = (
                    (OfflineRun.project == self.project)
                    & (OfflineRun.entity == self.entity)
                    & (OfflineRun.config[self.custom_env_id_key] == self.env_id)
                    & (OfflineRun.config[self.custom_exp_name_key] == self.exp_name)
                )
                if self.username:
                    cond = cond and OfflineRun.username == self.username
                if len(self.tags) > 0:
                    for tag_str in self.tags:
                        cond = cond & (Tag.name == tag_str)
                    query = OfflineRun.select().join(OfflineRunTag).join(Tag).where(cond)
                else:
                    query = OfflineRun.select().where(cond)
                g = [run for run in query]

            return g

    @property
    def report_runset(self):
        return wb.Runset(
            name=self.name,
            entity=self.entity,
            project=self.project,
            filters={"$or": [self.wandb_filters]},
            groupby=[self.groupby] if len(self.groupby) > 0 else None,
        )


def print_rich_table(title: str, df: pd.DataFrame, console: Console) -> Table:
    table = Table()
    for column in df.columns:
        table.add_column(column)
    for _, row in df.iterrows():
        table.add_row(*row.astype(str).tolist())
    console.rule(f"[bold red]{title}")
    console.print(table)


def create_hypothesis(runset: Runset, scan_history: bool = False) -> Hypothesis:
    runs = []
    for idx, run in enumerate(runset.runs):
        print("loading", run, run.url)
        if run.state == "running":
            print(f"Skipping running run: {run}")
            continue
        if scan_history:
            run = openrlbenchmark.cache.CachedRun(run, cache_dir=os.path.join(openrlbenchmark.__path__[0], "dataset"))
            with runset.offline_db.bind_ctx([OfflineRun, OfflineRunTag, Tag]):
                tags = []
                for tag_str in run.run.tags:
                    tag = Tag.get_or_none(name=tag_str)
                    if not tag:
                        tag = Tag.create(name=tag_str)
                        tag.save()
                    tags.append(tag)
                offline_run = OfflineRun.get_or_none(id=run.run.id)
                if offline_run:
                    offline_run.delete_instance()
                offline_run = OfflineRun.create(
                    id=run.run.id,
                    name=run.run.name,
                    state=run.run.state,
                    url=run.run.url,
                    path=run.run.path,
                    username=run.run.user.username,
                    tags=tags,
                    project=run.run.project,
                    entity=run.run.entity,
                    config=run.run.config.toDict() if isinstance(run.run.config, DotMap) else run.run.config,
                )
                offline_run.save()
            run_df = run.run_df
        else:
            run_df = run.history(samples=1500)
        if "videos" in run_df:
            run_df = run_df.drop(columns=["videos"], axis=1)
        if len(runset.metrics) == 1 and len(runset.metrics[0]) == 0:
            run_df["charts/episodic_return"] = run_df[metrics]
            cleaned_df = run_df[["global_step", "_runtime", "charts/episodic_return"]].dropna()
        else:
            cleaned_df = run_df[["global_step", "_runtime"] + runset.metrics].dropna(how="all")
        runs += [Run(f"seed{idx}", cleaned_df)]
    return Hypothesis(runset.name, runs)


def compare(
    console: Console,
    runsetss: List[List[Runset]],
    env_ids: List[str],
    metric_last_n_average_window: int,
    scan_history: bool = False,
    output_filename: str = "compare",
    report: bool = False,
    pc: PlotConfig = None,
):
    blocks = []
    if report:
        for idx, env_id in enumerate(env_ids):
            metrics_over_step = []
            metrics_over_time = []
            for i in range(len(runsetss[0][idx].metrics)):
                metric_over_step = wb.LinePlot(
                    x="global_step",
                    y=list({runsets[idx].metrics[i] for runsets in runsetss}),
                    title=runsetss[0][idx].metrics[i] + " " + env_id,
                    title_x="Steps",
                    title_y="Episodic Return",
                    max_runs_to_show=100,
                    smoothing_factor=0.8,
                    groupby_rangefunc="stderr",
                    legend_template="${runsetName}",
                )
                metric_over_step.config["aggregateMetrics"] = True
                metrics_over_step.append(metric_over_step)
                metric_over_time = wb.LinePlot(
                    x="_runtime",
                    y=list({runsets[idx].metrics[i] for runsets in runsetss}),
                    title=runsetss[0][idx].metrics[i] + " " + env_id,
                    title_y="Episodic Return",
                    max_runs_to_show=100,
                    smoothing_factor=0.8,
                    groupby_rangefunc="stderr",
                    legend_template="${runsetName}",
                )
                metric_over_time.config["aggregateMetrics"] = True
                metrics_over_time.append(metric_over_time)

            flattened_metrics = [metrics_over_step, metrics_over_time]
            flattened_metrics = [item for sublist in flattened_metrics for item in sublist]
            pg = wb.PanelGrid(
                runsets=[runsets[idx].report_runset for runsets in runsetss],
                panels=flattened_metrics,
            )
            custom_run_colors = {}
            for runsets in runsetss:
                custom_run_colors.update(
                    {
                        (
                            runsets[idx].report_runset.name,
                            runsets[idx].runs[0].config[runsets[idx].custom_exp_name_key],
                        ): runsets[idx].color
                    }
                )
            pg.custom_run_colors = custom_run_colors  # IMPORTANT: custom_run_colors is implemented as a custom `setter` that needs to be overwritten unlike regular dictionaries
            blocks += [pg]

    figsize = (pc.ncols * pc.cm, pc.nrows * pc.rm)
    fig, axes = plt.subplots(
        nrows=pc.nrows,
        ncols=pc.ncols,
        figsize=figsize,
        sharex=pc.sharex,
        # sharey=True,
    )
    fig_time, axes_time = plt.subplots(
        nrows=pc.nrows,
        ncols=pc.ncols,
        figsize=figsize,
        sharex=pc.sharex,
        # sharey=True,
    )
    if len(env_ids) == 1:
        axes = np.array([axes])
        axes_time = np.array([axes_time])
    axes_flatten = axes.flatten()
    axes_time_flatten = axes_time.flatten()

    result_table = pd.DataFrame(index=env_ids, columns=[runsets[0].name for runsets in runsetss])
    exs = []
    runtimes = []
    global_steps = []
    for idx, env_id in enumerate(env_ids):
        print(f"collecting runs for {env_id}")
        hypotheses = [create_hypothesis(runsets[idx], scan_history) for runsets in runsetss]
        ex = expt.Experiment("Comparison", hypotheses)
        exs.append(ex)

        # for each run `i` get the average of the last `rolling` episodes as r_i
        # then take the average and std of r_i as the results.
        result = []
        for hypothesis in ex.hypotheses:
            metric_result = []
            console.print(f"{hypothesis.name} has {len(hypothesis.runs)} runs", style="bold")
            for run in hypothesis.runs:
                # metric_result += [run.df["charts/episodic_return"].dropna()[-metric_last_n_average_window:].mean()]

                # convert time unit in place
                if pc.time_unit == "m":
                    run.df["_runtime"] /= 60
                elif pc.time_unit == "h":
                    run.df["_runtime"] /= 3600
            metric_result = np.array(metric_result)
            result += [f"{metric_result.mean():.2f} ± {metric_result.std():.2f}"]
        result_table.loc[env_id] = result
        runtimes.append(list(ex.summary()["_runtime"]))
        global_steps.append(list(ex.summary()["global_step"]))
        for idx_metric, metric in enumerate(runsetss[0][0].metrics):
            metric_str = metric.replace("eval/", "")
            ax = axes_flatten[len(env_ids) * idx_metric + idx]
            ex.plot(
                ax=ax,
                title=env_id,
                x="global_step",
                y=metric,
                err_style="band",
                std_alpha=0.1,
                n_samples=10000,
                rolling=pc.rolling,
                colors=[runsets[idx].color for runsets in runsetss],
                legend=False,
            )
            ax.set_xlabel("")
            if idx_metric == 0:
                ax.set_title(env_id)
            else:
                ax.set_title("")
            if idx == 0:
                ax.set_ylabel(metric_str)
            else:
                ax.set_ylabel("")
            ax_time = axes_time_flatten[len(env_ids) * idx_metric + idx]
            ex.plot(
                ax=ax_time,
                title=env_id,
                x="_runtime",
                y=metric,
                err_style="band",
                std_alpha=0.1,
                n_samples=10000,
                rolling=pc.rolling,
                colors=[runsets[idx].color for runsets in runsetss],
                legend=False,
            )
            ax_time.set_xlabel("")
            if idx_metric == 0:
                ax_time.set_title(env_id)
            else:
                ax_time.set_title("")
            if idx == 0:
                ax_time.set_ylabel(metric_str)
            else:
                ax_time.set_ylabel("")
    runtimes = pd.DataFrame(np.array(runtimes), index=env_ids, columns=list(ex.summary()["name"]))
    global_steps = pd.DataFrame(np.array(global_steps), index=env_ids, columns=list(ex.summary()["name"]))
    print_rich_table(f"Runtime ({pc.time_unit}) (mean ± std)", runtimes.rename_axis("Environment").reset_index(), console)

<<<<<<< HEAD
    # for each run set, for each seed, plot 57 curves and get their median curves, then plot the average of the median curves
    score_dict = {}
    max_global_steps = defaultdict(int)
    # for runsets_idx, runsets in enumerate(runsetss):
    #     score_dict[runsets[0].name] = np.zeros((min_num_seeds_per_hypothesis[runsets[0].name], len(env_ids), pc.rc.nsubsamples))
    #     # for each seed
    #     for seed_idx, _ in enumerate(range(min_num_seeds_per_hypothesis[runsets[0].name])):  # exs[0][runsets_idx]
    #         min_global_step = float("inf")
    #         print(f"collecting runs for {runsets[0].name} seed {seed_idx}")
    #
    #         runs_of_one_seed = []
    #         for ex_idx, ex in enumerate(exs):
    #             run_of_one_seed = ex[runsets_idx][seed_idx]
    #             min_global_step = min(min_global_step, run_of_one_seed.df["global_step"].iloc[-1])
    #             runs_of_one_seed.append(run_of_one_seed)
    #
    #             # interpolate
    #             x_samples = np.linspace(
    #                 min(run_of_one_seed.df["global_step"]), max(run_of_one_seed.df["global_step"]), num=pc.rc.nsubsamples
    #             )
    #             score_dict[runsets[0].name][seed_idx, ex_idx, :] = np.interp(
    #                 x_samples, run_of_one_seed.df["global_step"], run_of_one_seed.df["charts/episodic_return"]
    #             )
    #         max_global_steps[runsets[0].name] = max(max_global_steps[runsets[0].name], min_global_step)

=======
>>>>>>> d3b5d247
    # create the required directory for `output_filename`
    os.makedirs(os.path.dirname(output_filename), exist_ok=True)
    print_rich_table(f"{pc.ylabel} (mean ± std)", result_table.rename_axis("Environment").reset_index(), console)
    result_table.to_markdown(open(f"{output_filename}.md", "w"))
    result_table.to_csv(open(f"{output_filename}.csv", "w"))
    runtimes.to_markdown(open(f"{output_filename}_runtimes.md", "w"))
    runtimes.to_csv(open(f"{output_filename}_runtimes.csv", "w"))
    average_runtime = pd.DataFrame(runtimes.mean(axis=0)).reset_index()
    average_runtime.columns = ["Environment", "Average Runtime"]
    print_rich_table(f"Runtime ({pc.time_unit}) Average", average_runtime, console)

    # add legend
    h, l = axes_flatten[0].get_legend_handles_labels()
    fig.legend(h, l, loc="lower center", ncol=pc.ncols_legend, bbox_to_anchor=(0.5, 1.0), bbox_transform=fig.transFigure)
    fig.supxlabel(pc.xlabel)
    fig.supylabel(pc.ylabel)
    fig.tight_layout()
    h, l = axes_time_flatten[0].get_legend_handles_labels()
    fig_time.legend(
        h, l, loc="lower center", ncol=pc.ncols_legend, bbox_to_anchor=(0.5, 1.0), bbox_transform=fig_time.transFigure
    )
    fig_time.supxlabel(f"Time ({pc.time_unit})")
    fig_time.supylabel(pc.ylabel)
    fig_time.tight_layout()

    # remove the empty axes
    for ax in axes_flatten[len(env_ids) * len(metrics) :]:
        ax.remove()
    for ax in axes_time_flatten[len(env_ids) * len(metrics) :]:
        ax.remove()

    print(f"saving figures and tables to {output_filename}")
    if os.path.dirname(output_filename) != "":
        os.makedirs(os.path.dirname(output_filename), exist_ok=True)
    fig.subplots_adjust(hspace=pc.hspace, wspace=pc.wspace)
    fig_time.subplots_adjust(hspace=pc.hspace, wspace=pc.wspace)
    fig.savefig(f"{output_filename}.png", bbox_inches="tight")
    fig.savefig(f"{output_filename}.pdf", bbox_inches="tight")
    fig.savefig(f"{output_filename}.svg", bbox_inches="tight")
    fig_time.savefig(f"{output_filename}-time.png", bbox_inches="tight")
    fig_time.savefig(f"{output_filename}-time.pdf", bbox_inches="tight")
    fig_time.savefig(f"{output_filename}-time.svg", bbox_inches="tight")
    return blocks, runtimes, global_steps, exs


def normalize_score(score_dict: Dict[str, np.ndarray], max_scores: np.ndarray, min_scores: np.ndarray):
    """
    Each item in `score_dict` has shape (num_seeds, num_envs, num_subsamples)
    `max_scores` has shape (num_envs)
    `min_scores` has shape (num_envs)
    """
    normalized_score_dict = {}
    for key in score_dict:
        normalized_score_dict[key] = (score_dict[key] - min_scores.reshape(1, -1, 1)) / (
            max_scores.reshape(1, -1, 1) - min_scores.reshape(1, -1, 1)
        )
    return normalized_score_dict


def maxmin_normalize_score(score_dict: Dict[str, np.ndarray]):
    all_scores = np.concatenate([score_dict[key] for key in score_dict], axis=0)
    max_scores = all_scores.max(0).max(1)  # 1) max over all experiments and seds 2) max over all steps
    min_scores = all_scores.min(0).min(1)  # 1) min over all experiments and seds 2) min over all steps
    return normalize_score(score_dict, max_scores, min_scores)


def atari_normalize_score(original_env_ids):
    env_ids = []
    for env_id in original_env_ids:
        if env_id.endswith("NoFrameskip-v4"):
            env_id = env_id.replace("NoFrameskip-v4", "-v5")
        env_ids.append(env_id)
    max_scores = np.array([atari_hns[env_id][1] for env_id in env_ids])
    min_scores = np.array([atari_hns[env_id][0] for env_id in env_ids])
    return normalize_score(score_dict, max_scores, min_scores)


if __name__ == "__main__":
    args = tyro.cli(Args)
    # by default assume all the env_ids are the same
    if len(args.filters) > 1 and len(args.env_ids) == 1:
        args.env_ids = args.env_ids * len(args.filters)

    parse_result = urlparse(args.filters[0][0])
    query = parse_qs(parse_result.query)
    metrics = query["metrics"] if "metrics" in query else ["charts/episodic_return"]
    # calculate the number of rows
    args.pc.nrows = np.ceil(len(args.env_ids[0]) * len(metrics) / args.pc.ncols).astype(int)

    console = Console()
    blocks = []
    runsetss = []
    offline_dbs = {}
    colors_flatten_original = [c for item in ["deep", "dark", "bright"] for c in sns.color_palette(item).as_hex()]
    plt.rcParams["axes.prop_cycle"] = plt.cycler("color", colors_flatten_original)
    colors_flatten = copy.deepcopy(colors_flatten_original)
    colors = []
    for filters in args.filters:
        colors += [colors_flatten[: len(filters) - 1]]
        colors_flatten = colors_flatten[len(filters) - 1 :]

    for filters_idx, filters in enumerate(args.filters):
        wandb_project_name = query["wpn"][0] if "wpn" in query else args.wandb_project_name
        wandb_entity = query["we"][0] if "we" in query else args.wandb_entity
        custom_env_id_key = query["ceik"][0] if "ceik" in query else "env_id"
        custom_exp_name_key = query["cen"][0] if "cen" in query else "exp_name"
        pprint(
            {
                "wandb_project_name": wandb_project_name,
                "wandb_entity": wandb_entity,
                "custom_env_id_key": custom_env_id_key,
                "custom_exp_name_key": custom_exp_name_key,
                "metrics": metrics,
            },
            expand_all=True,
        )
        if f"{wandb_entity}/{wandb_project_name}" not in offline_dbs:
            offline_db_folder = os.path.join(openrlbenchmark.__path__[0], "dataset", f"{wandb_entity}/{wandb_project_name}")
            offline_db_path = os.path.join(offline_db_folder, "offline.sqlite")
            print(offline_db_path)
            os.makedirs(offline_db_folder, exist_ok=True)
            offline_db = pw.SqliteDatabase(offline_db_path)
            database_proxy.initialize(offline_db)
            offline_db.connect()
            offline_db.create_tables([OfflineRun, Tag, OfflineRunTag])
            offline_dbs[f"{wandb_entity}/{wandb_project_name}"] = offline_db

        for filter_str, color in zip(filters[1:], colors[filters_idx]):
            print("=========", filter_str)
            # parse filter string
            parse_result = urlparse(filter_str)
            exp_name = parse_result.path
            query = parse_qs(parse_result.query)
            username = query["user"][0] if "user" in query else None
            tags = query["tag"] if "tag" in query else []
            custom_legend = query["cl"][0] if "cl" in query else ""
            # HACK unescape
            custom_legend = custom_legend.replace("\\n", "\n")

            runsets = []
            for env_id in args.env_ids[filters_idx]:
                runsets.append(
                    Runset(
                        name=f"{wandb_entity}/{wandb_project_name}/{exp_name} ({query})"
                        if custom_legend == ""
                        else custom_legend,
                        entity=wandb_entity,
                        project=wandb_project_name,
                        metrics=metrics,
                        groupby=custom_exp_name_key,
                        custom_exp_name_key=custom_exp_name_key,
                        exp_name=exp_name,
                        custom_env_id_key=custom_env_id_key,
                        env_id=env_id,
                        tags=tags,
                        username=username,
                        color=color,
                        offline_db=offline_dbs[f"{wandb_entity}/{wandb_project_name}"],
                        offline=args.offline,
                    )
                )
                if args.check_empty_runs:
                    console.print(f"{exp_name} [green]({query})[/] in [purple]{env_id}[/] has {len(runsets[-1].runs)} runs")
                    for run in runsets[-1].runs:
                        console.print(f"┣━━ [link={run.url}]{run.name}[/link] with tags = {run.tags}")
                    assert len(runsets[0].runs) > 0, f"{exp_name} ({query}) in {env_id} has no runs"
            runsetss.append(runsets)

    blocks, runtimes, global_steps, exs = compare(
        console,
        runsetss,
        args.env_ids[0],
        output_filename=args.output_filename,
        metric_last_n_average_window=args.metric_last_n_average_window,
        scan_history=args.scan_history,
        report=args.report,
        pc=args.pc,
    )

<<<<<<< HEAD
    exp_names = list(reversed(list(score_dict.keys())))
    colors_flatten = colors_flatten_original
    colors = dict(zip(list(score_dict.keys()), colors_flatten))
    # frames = np.linspace(0, max(max_global_steps.values()), args.pc.rc.nsubsamples)
    # print_rich_table(f"Items in the `score_dict` used for `rliable`", pd.DataFrame(
    #     data=[score_dict[key].shape for key in score_dict],
    #     columns=["Number of Seeds", "Number of Environments", "Number of Sub-samples"],
    #     index=list(score_dict.keys())).rename_axis("Experiments").reset_index(), console)
    #
    # # normalize scores. Each item in `score_dict` has shape (num_runs, len(args.env_ids[0]), nsubsamples)
    # if args.pc.rc.score_normalization_method == "maxmin":
    #     normalized_score_dict = maxmin_normalize_score(score_dict)
    # elif args.pc.rc.score_normalization_method == "atari":
    #     normalized_score_dict = atari_normalize_score(args.env_ids[0])
    # else:
    #     raise NotImplementedError(f"Normalization method {args.pc.rc.score_normalization_method} not implemented")
    # performance_profile_normalized_score_dict = {}
    # for key, value in normalized_score_dict.items():
    #     performance_profile_normalized_score_dict[key] = np.nanmean(value[:, :, -1:], axis=-1)
    # metric_fns = [metrics.aggregate_median, metrics.aggregate_iqm, metrics.aggregate_mean, metrics.aggregate_optimality_gap]
    # metric_names = ["Median", "IQM", "Mean", "Optimality Gap"]


    # if args.pc.rc.sample_efficiency_plots:
    #     print("plotting sample efficiency curve (this is slow and may take several minutes)")
    #     fig_sample_efficiency, axes_sample_efficiency = plt.subplots(
    #         ncols=2,
    #         nrows=2,
    #         figsize=(7 * 2, 3.4 * 2),
    #         sharex=args.pc.sharex,
    #     )
    #     for metric_fn, ax, metric_name in zip(metric_fns, axes_sample_efficiency.flatten(), metric_names):
    #         aggregate_fn = lambda scores: np.array([metric_fn(scores[..., frame]) for frame in range(scores.shape[-1])])
    #         aggregate_scores, aggregate_cis = rly.get_interval_estimates(normalized_score_dict, aggregate_fn, reps=args.pc.rc.sample_efficiency_num_bootstrap_reps)
    #         for exp_name in score_dict.keys():
    #             global_step = global_steps[exp_name].mean()
    #             global_step_xaxis = np.linspace(0, global_step, args.pc.rc.nsubsamples)
    #             plot_utils.plot_sample_efficiency_curve(
    #                 global_step_xaxis,
    #                 {exp_name: aggregate_scores[exp_name]},
    #                 {exp_name: aggregate_cis[exp_name]},
    #                 algorithms=[exp_name],
    #                 colors=colors,
    #                 xlabel=r"Steps",
    #                 ax=ax,
    #                 ylabel=metric_name,
    #                 labelsize="x-large",
    #                 ticklabelsize="x-large",
    #             )
    #         ax.set_xlabel("")
    #         expt.plot.autoformat_xaxis(ax)
    #
    #         if metric_name == args.pc.rc.sample_efficiency_and_walltime_efficiency_method:
    #             fig_median_sample_walltime_efficiency, axes_median_sample_walltime_efficiency = plt.subplots(
    #                 ncols=2,
    #                 figsize=(7 * 2, 3.4),
    #                 sharey=True,
    #             )
    #             for exp_name in score_dict.keys():
    #                 global_step = global_steps[exp_name].mean()
    #                 global_step_xaxis = np.linspace(0, global_step, args.pc.rc.nsubsamples)
    #                 plot_utils.plot_sample_efficiency_curve(
    #                     global_step_xaxis,
    #                     {exp_name: aggregate_scores[exp_name]},
    #                     {exp_name: aggregate_cis[exp_name]},
    #                     algorithms=[exp_name],
    #                     colors=colors,
    #                     xlabel=r"Steps",
    #                     ax=axes_median_sample_walltime_efficiency[0],
    #                     ylabel=metric_name,
    #                     labelsize="x-large",
    #                     ticklabelsize="x-large",
    #                 )
    #             expt.plot.autoformat_xaxis(axes_median_sample_walltime_efficiency[0])
    #             for exp_name in score_dict.keys():
    #                 runtime = runtimes[exp_name].mean()
    #                 runtime_xaxis =  np.linspace(0, runtime, args.pc.rc.nsubsamples)
    #                 plot_utils.plot_sample_efficiency_curve(
    #                     runtime_xaxis,
    #                     {exp_name: aggregate_scores[exp_name]},
    #                     {exp_name: aggregate_cis[exp_name]},
    #                     algorithms=[exp_name],
    #                     colors=colors,
    #                     xlabel=f"Time ({args.pc.time_unit})",
    #                     ax=axes_median_sample_walltime_efficiency[1],
    #                     ylabel=metric_name,
    #                     labelsize="x-large",
    #                     ticklabelsize="x-large",
    #                 )
    #             axes_median_sample_walltime_efficiency[1].set_ylabel("")
    #             h, l = axes_median_sample_walltime_efficiency[1].get_legend_handles_labels()
    #             fig_median_sample_walltime_efficiency.legend(h, l, loc="lower center", ncol=args.pc.ncols_legend, bbox_to_anchor=(0.5, 1.0), bbox_transform=fig_median_sample_walltime_efficiency.transFigure)
    #             fig_median_sample_walltime_efficiency.tight_layout()
    #             fig_median_sample_walltime_efficiency.savefig(f"{args.output_filename}_sample_walltime_efficiency.png", bbox_inches="tight")
    #             fig_median_sample_walltime_efficiency.savefig(f"{args.output_filename}_sample_walltime_efficiency.pdf", bbox_inches="tight")
    #
    #     h, l = axes_sample_efficiency[0][0].get_legend_handles_labels()
    #     fig_sample_efficiency.legend(h, l, loc="lower center", ncol=args.pc.ncols_legend, bbox_to_anchor=(0.5, 1.0), bbox_transform=fig_sample_efficiency.transFigure)
    #     fig_sample_efficiency.supxlabel(args.pc.xlabel, fontsize="x-large")
    #     fig_sample_efficiency.tight_layout()
    #     fig_sample_efficiency.savefig(f"{args.output_filename}_sample_efficiency.png", bbox_inches="tight")
    #     fig_sample_efficiency.savefig(f"{args.output_filename}_sample_efficiency.pdf", bbox_inches="tight")
    #
    # if args.pc.rc.performance_profile_plots:
    #     print("plotting performance profiles")
    #     fig_performance_profile, axes_performance_profile = plt.subplots(
    #         ncols=2,
    #         figsize=(7 * 2, 3.4),
    #     )
    #     performance_profile_thresholds = np.linspace(0.0, args.pc.rc.normalized_score_threashold, 81)
    #     score_distributions, score_distributions_cis = rly.create_performance_profile(
    #         performance_profile_normalized_score_dict,
    #         performance_profile_thresholds,
    #         reps=args.pc.rc.performance_profile_num_bootstrap_reps,
    #     )
    #     avg_score_distributions, avg_score_distributions_cis = rly.create_performance_profile(
    #         performance_profile_normalized_score_dict,
    #         performance_profile_thresholds,
    #         reps=args.pc.rc.performance_profile_num_bootstrap_reps,
    #         use_score_distribution=False,
    #     )
    #     plot_utils.plot_performance_profiles(
    #         score_distributions,
    #         performance_profile_thresholds,
    #         performance_profile_cis=score_distributions_cis,
    #         colors=colors,
    #         xlabel=r"Human Normalized Score $(\tau)$",
    #         ax=axes_performance_profile[0],
    #     )
    #     plot_utils.plot_performance_profiles(
    #         avg_score_distributions,
    #         performance_profile_thresholds,
    #         performance_profile_cis=avg_score_distributions_cis,
    #         colors=colors,
    #         xlabel=r"Human Normalized Score $(\tau)$",
    #         ylabel=r"Fraction of tasks with score > $\tau$",
    #         ax=axes_performance_profile[1],
    #     )
    #     h, l = axes_performance_profile[0].get_legend_handles_labels()
    #     fig_performance_profile.legend(h, l, loc="lower center", ncol=args.pc.ncols_legend, bbox_to_anchor=(0.5, 1.0), bbox_transform=fig_performance_profile.transFigure)
    #     fig_performance_profile.tight_layout()
    #     fig_performance_profile.savefig(f"{args.output_filename}_performance_profile.png", bbox_inches="tight")
    #     fig_performance_profile.savefig(f"{args.output_filename}_performance_profile.pdf", bbox_inches="tight")
    #
    # if args.pc.rc.aggregate_metrics_plots:
    #     print("plotting aggregate metrics")
    #     aggregate_func = lambda x: np.array([metric_fn(x) for metric_fn in metric_fns])
    #     aggregate_scores, aggregate_score_cis = rly.get_interval_estimates(
    #         performance_profile_normalized_score_dict, aggregate_func, reps=args.pc.rc.interval_estimates_num_bootstrap_reps
    #     )
    #     aggregate_scores_df = pd.DataFrame.from_dict(aggregate_scores, orient="index", columns=["Median", "IQM", "Mean", "Optimality Gap"])
    #     print_rich_table(f"Aggregate Scores", aggregate_scores_df.reset_index(), console)
    #     fig, axes = plot_utils.plot_interval_estimates(
    #         aggregate_scores,
    #         aggregate_score_cis,
    #         metric_names=["Median", "IQM", "Mean", "Optimality Gap"],
    #         algorithms=exp_names,
    #         colors=colors,
    #         xlabel='',
    #         # xlabel='Normalized Score',
    #         # xlabel_y_coordinate=-0.08, # this variable needs to be adjusted for each plot... :( so we just disable xlabel for now.
    #     )
    #     axes[1].set_xlabel("Normalized Score", fontsize="xx-large")
    #     fig.tight_layout()
    #     plt.savefig(f"{args.output_filename}_aggregate.png", bbox_inches="tight")
    #     plt.savefig(f"{args.output_filename}_aggregate.pdf", bbox_inches="tight")
=======
    if args.rliable:
        # get min num seeds per hypothesis
        min_num_seeds_per_hypothesis = {}
        for runsets in runsetss:
            min_num_seeds_per_hypothesis[runsets[0].name] = float("inf")
        for ex in exs:
            for hypothesis in ex.hypotheses:
                console.print(f"{hypothesis.name} has {len(hypothesis.runs)} runs", style="bold")
                min_num_seeds_per_hypothesis[hypothesis.name] = min(
                    min_num_seeds_per_hypothesis[hypothesis.name], len(hypothesis.runs)
                )

        # create `score_dict`; each item in `score_dict` has shape (num_seeds, len(args.env_ids[0]), nsubsamples)
        score_dict = {}
        max_global_steps = defaultdict(int)
        for runsets_idx, runsets in enumerate(runsetss):
            score_dict[runsets[0].name] = np.zeros(
                (min_num_seeds_per_hypothesis[runsets[0].name], len(args.env_ids[0]), args.rc.nsubsamples)
            )
            # for each seed
            for seed_idx, _ in enumerate(range(min_num_seeds_per_hypothesis[runsets[0].name])):  # exs[0][runsets_idx]
                min_global_step = float("inf")
                print(f"collecting runs for {runsets[0].name} seed {seed_idx}")

                runs_of_one_seed = []
                for ex_idx, ex in enumerate(exs):
                    run_of_one_seed = ex[runsets_idx][seed_idx]
                    min_global_step = min(min_global_step, run_of_one_seed.df["global_step"].iloc[-1])
                    runs_of_one_seed.append(run_of_one_seed)

                    # interpolate
                    x_samples = np.linspace(
                        min(run_of_one_seed.df["global_step"]), max(run_of_one_seed.df["global_step"]), num=args.rc.nsubsamples
                    )
                    score_dict[runsets[0].name][seed_idx, ex_idx, :] = np.interp(
                        x_samples, run_of_one_seed.df["global_step"], run_of_one_seed.df["charts/episodic_return"]
                    )
                max_global_steps[runsets[0].name] = max(max_global_steps[runsets[0].name], min_global_step)

        exp_names = list(reversed(list(score_dict.keys())))
        colors_flatten = colors_flatten_original
        colors = dict(zip(list(score_dict.keys()), colors_flatten))
        frames = np.linspace(0, max(max_global_steps.values()), args.rc.nsubsamples)
        print_rich_table(
            f"Items in the `score_dict` used for `rliable`",
            pd.DataFrame(
                data=[score_dict[key].shape for key in score_dict],
                columns=["Number of Seeds", "Number of Environments", "Number of Sub-samples"],
                index=list(score_dict.keys()),
            )
            .rename_axis("Experiments")
            .reset_index(),
            console,
        )

        # normalize scores.
        if args.rc.score_normalization_method == "maxmin":
            normalized_score_dict = maxmin_normalize_score(score_dict)
        elif args.rc.score_normalization_method == "atari":
            normalized_score_dict = atari_normalize_score(args.env_ids[0])
        else:
            raise NotImplementedError(f"Normalization method {args.rc.score_normalization_method} not implemented")
        performance_profile_normalized_score_dict = {}
        for key, value in normalized_score_dict.items():
            performance_profile_normalized_score_dict[key] = np.nanmean(value[:, :, -1:], axis=-1)
        metric_fns = [
            metrics.aggregate_median,
            metrics.aggregate_iqm,
            metrics.aggregate_mean,
            metrics.aggregate_optimality_gap,
        ]
        metric_names = ["Median", "IQM", "Mean", "Optimality Gap"]

        if args.rc.sample_efficiency_plots:
            print("plotting sample efficiency curve (this is slow and may take several minutes)")
            fig_sample_efficiency, axes_sample_efficiency = plt.subplots(
                ncols=2,
                nrows=2,
                figsize=(7 * 2, 3.4 * 2),
                sharex=args.pc.sharex,
            )
            for metric_fn, ax, metric_name in zip(metric_fns, axes_sample_efficiency.flatten(), metric_names):
                aggregate_fn = lambda scores: np.array([metric_fn(scores[..., frame]) for frame in range(scores.shape[-1])])
                aggregate_scores, aggregate_cis = rly.get_interval_estimates(
                    normalized_score_dict, aggregate_fn, reps=args.rc.sample_efficiency_num_bootstrap_reps
                )
                for exp_name in score_dict.keys():
                    global_step = global_steps[exp_name].mean()
                    global_step_xaxis = np.linspace(0, global_step, args.rc.nsubsamples)
                    plot_utils.plot_sample_efficiency_curve(
                        global_step_xaxis,
                        {exp_name: aggregate_scores[exp_name]},
                        {exp_name: aggregate_cis[exp_name]},
                        algorithms=[exp_name],
                        colors=colors,
                        xlabel=r"Steps",
                        ax=ax,
                        ylabel=metric_name,
                        labelsize="x-large",
                        ticklabelsize="x-large",
                    )
                ax.set_xlabel("")
                expt.plot.autoformat_xaxis(ax)

                if metric_name == args.rc.sample_efficiency_and_walltime_efficiency_method:
                    fig_median_sample_walltime_efficiency, axes_median_sample_walltime_efficiency = plt.subplots(
                        ncols=2,
                        figsize=(7 * 2, 3.4),
                        sharey=True,
                    )
                    for exp_name in score_dict.keys():
                        global_step = global_steps[exp_name].mean()
                        global_step_xaxis = np.linspace(0, global_step, args.rc.nsubsamples)
                        plot_utils.plot_sample_efficiency_curve(
                            global_step_xaxis,
                            {exp_name: aggregate_scores[exp_name]},
                            {exp_name: aggregate_cis[exp_name]},
                            algorithms=[exp_name],
                            colors=colors,
                            xlabel=r"Steps",
                            ax=axes_median_sample_walltime_efficiency[0],
                            ylabel=metric_name,
                            labelsize="x-large",
                            ticklabelsize="x-large",
                        )
                    expt.plot.autoformat_xaxis(axes_median_sample_walltime_efficiency[0])
                    for exp_name in score_dict.keys():
                        runtime = runtimes[exp_name].mean()
                        runtime_xaxis = np.linspace(0, runtime, args.rc.nsubsamples)
                        plot_utils.plot_sample_efficiency_curve(
                            runtime_xaxis,
                            {exp_name: aggregate_scores[exp_name]},
                            {exp_name: aggregate_cis[exp_name]},
                            algorithms=[exp_name],
                            colors=colors,
                            xlabel=f"Time ({args.pc.time_unit})",
                            ax=axes_median_sample_walltime_efficiency[1],
                            ylabel=metric_name,
                            labelsize="x-large",
                            ticklabelsize="x-large",
                        )
                    axes_median_sample_walltime_efficiency[1].set_ylabel("")
                    h, l = axes_median_sample_walltime_efficiency[1].get_legend_handles_labels()
                    fig_median_sample_walltime_efficiency.legend(
                        h,
                        l,
                        loc="lower center",
                        ncol=args.pc.ncols_legend,
                        bbox_to_anchor=(0.5, 1.0),
                        bbox_transform=fig_median_sample_walltime_efficiency.transFigure,
                    )
                    fig_median_sample_walltime_efficiency.tight_layout()
                    fig_median_sample_walltime_efficiency.savefig(
                        f"{args.output_filename}_sample_walltime_efficiency.png", bbox_inches="tight"
                    )
                    fig_median_sample_walltime_efficiency.savefig(
                        f"{args.output_filename}_sample_walltime_efficiency.pdf", bbox_inches="tight"
                    )

            h, l = axes_sample_efficiency[0][0].get_legend_handles_labels()
            fig_sample_efficiency.legend(
                h,
                l,
                loc="lower center",
                ncol=args.pc.ncols_legend,
                bbox_to_anchor=(0.5, 1.0),
                bbox_transform=fig_sample_efficiency.transFigure,
            )
            fig_sample_efficiency.supxlabel(args.pc.xlabel, fontsize="x-large")
            fig_sample_efficiency.tight_layout()
            fig_sample_efficiency.savefig(f"{args.output_filename}_sample_efficiency.png", bbox_inches="tight")
            fig_sample_efficiency.savefig(f"{args.output_filename}_sample_efficiency.pdf", bbox_inches="tight")

        if args.rc.performance_profile_plots:
            print("plotting performance profiles")
            fig_performance_profile, axes_performance_profile = plt.subplots(
                ncols=2,
                figsize=(7 * 2, 3.4),
            )
            performance_profile_thresholds = np.linspace(0.0, args.rc.normalized_score_threshold, 81)
            score_distributions, score_distributions_cis = rly.create_performance_profile(
                performance_profile_normalized_score_dict,
                performance_profile_thresholds,
                reps=args.rc.performance_profile_num_bootstrap_reps,
            )
            avg_score_distributions, avg_score_distributions_cis = rly.create_performance_profile(
                performance_profile_normalized_score_dict,
                performance_profile_thresholds,
                reps=args.rc.performance_profile_num_bootstrap_reps,
                use_score_distribution=False,
            )
            plot_utils.plot_performance_profiles(
                score_distributions,
                performance_profile_thresholds,
                performance_profile_cis=score_distributions_cis,
                colors=colors,
                xlabel=r"Normalized Score $(\tau)$",
                ax=axes_performance_profile[0],
            )
            plot_utils.plot_performance_profiles(
                avg_score_distributions,
                performance_profile_thresholds,
                performance_profile_cis=avg_score_distributions_cis,
                colors=colors,
                xlabel=r"Normalized Score $(\tau)$",
                ylabel=r"Fraction of tasks with score > $\tau$",
                ax=axes_performance_profile[1],
            )
            h, l = axes_performance_profile[0].get_legend_handles_labels()
            fig_performance_profile.legend(
                h,
                l,
                loc="lower center",
                ncol=args.pc.ncols_legend,
                bbox_to_anchor=(0.5, 1.0),
                bbox_transform=fig_performance_profile.transFigure,
            )
            fig_performance_profile.tight_layout()
            fig_performance_profile.savefig(f"{args.output_filename}_performance_profile.png", bbox_inches="tight")
            fig_performance_profile.savefig(f"{args.output_filename}_performance_profile.pdf", bbox_inches="tight")

        if args.rc.aggregate_metrics_plots:
            print("plotting aggregate metrics")
            aggregate_func = lambda x: np.array([metric_fn(x) for metric_fn in metric_fns])
            aggregate_scores, aggregate_score_cis = rly.get_interval_estimates(
                performance_profile_normalized_score_dict, aggregate_func, reps=args.rc.interval_estimates_num_bootstrap_reps
            )
            aggregate_scores_df = pd.DataFrame.from_dict(
                aggregate_scores, orient="index", columns=["Median", "IQM", "Mean", "Optimality Gap"]
            )
            print_rich_table(f"Aggregate Scores", aggregate_scores_df.reset_index(), console)
            fig, axes = plot_utils.plot_interval_estimates(
                aggregate_scores,
                aggregate_score_cis,
                metric_names=["Median", "IQM", "Mean", "Optimality Gap"],
                algorithms=exp_names,
                colors=colors,
                xlabel="",
                # xlabel='Normalized Score',
                # xlabel_y_coordinate=-0.08, # this variable needs to be adjusted for each plot... :( so we just disable xlabel for now.
            )
            axes[1].set_xlabel("Normalized Score", fontsize="xx-large")
            fig.tight_layout()
            plt.savefig(f"{args.output_filename}_aggregate.png", bbox_inches="tight")
            plt.savefig(f"{args.output_filename}_aggregate.pdf", bbox_inches="tight")
>>>>>>> d3b5d247

    if args.report:
        print("saving report")
        report = wb.Report(
            project=args.wandb_project_name,
            title=f"Regression Report: {exp_name}",
            description=str(args.filters),
            blocks=blocks,
        )
        report.save()
        print(f"view the generated report at {report.url}")<|MERGE_RESOLUTION|>--- conflicted
+++ resolved
@@ -408,34 +408,6 @@
     global_steps = pd.DataFrame(np.array(global_steps), index=env_ids, columns=list(ex.summary()["name"]))
     print_rich_table(f"Runtime ({pc.time_unit}) (mean ± std)", runtimes.rename_axis("Environment").reset_index(), console)
 
-<<<<<<< HEAD
-    # for each run set, for each seed, plot 57 curves and get their median curves, then plot the average of the median curves
-    score_dict = {}
-    max_global_steps = defaultdict(int)
-    # for runsets_idx, runsets in enumerate(runsetss):
-    #     score_dict[runsets[0].name] = np.zeros((min_num_seeds_per_hypothesis[runsets[0].name], len(env_ids), pc.rc.nsubsamples))
-    #     # for each seed
-    #     for seed_idx, _ in enumerate(range(min_num_seeds_per_hypothesis[runsets[0].name])):  # exs[0][runsets_idx]
-    #         min_global_step = float("inf")
-    #         print(f"collecting runs for {runsets[0].name} seed {seed_idx}")
-    #
-    #         runs_of_one_seed = []
-    #         for ex_idx, ex in enumerate(exs):
-    #             run_of_one_seed = ex[runsets_idx][seed_idx]
-    #             min_global_step = min(min_global_step, run_of_one_seed.df["global_step"].iloc[-1])
-    #             runs_of_one_seed.append(run_of_one_seed)
-    #
-    #             # interpolate
-    #             x_samples = np.linspace(
-    #                 min(run_of_one_seed.df["global_step"]), max(run_of_one_seed.df["global_step"]), num=pc.rc.nsubsamples
-    #             )
-    #             score_dict[runsets[0].name][seed_idx, ex_idx, :] = np.interp(
-    #                 x_samples, run_of_one_seed.df["global_step"], run_of_one_seed.df["charts/episodic_return"]
-    #             )
-    #         max_global_steps[runsets[0].name] = max(max_global_steps[runsets[0].name], min_global_step)
-
-=======
->>>>>>> d3b5d247
     # create the required directory for `output_filename`
     os.makedirs(os.path.dirname(output_filename), exist_ok=True)
     print_rich_table(f"{pc.ylabel} (mean ± std)", result_table.rename_axis("Environment").reset_index(), console)
@@ -615,174 +587,6 @@
         pc=args.pc,
     )
 
-<<<<<<< HEAD
-    exp_names = list(reversed(list(score_dict.keys())))
-    colors_flatten = colors_flatten_original
-    colors = dict(zip(list(score_dict.keys()), colors_flatten))
-    # frames = np.linspace(0, max(max_global_steps.values()), args.pc.rc.nsubsamples)
-    # print_rich_table(f"Items in the `score_dict` used for `rliable`", pd.DataFrame(
-    #     data=[score_dict[key].shape for key in score_dict],
-    #     columns=["Number of Seeds", "Number of Environments", "Number of Sub-samples"],
-    #     index=list(score_dict.keys())).rename_axis("Experiments").reset_index(), console)
-    #
-    # # normalize scores. Each item in `score_dict` has shape (num_runs, len(args.env_ids[0]), nsubsamples)
-    # if args.pc.rc.score_normalization_method == "maxmin":
-    #     normalized_score_dict = maxmin_normalize_score(score_dict)
-    # elif args.pc.rc.score_normalization_method == "atari":
-    #     normalized_score_dict = atari_normalize_score(args.env_ids[0])
-    # else:
-    #     raise NotImplementedError(f"Normalization method {args.pc.rc.score_normalization_method} not implemented")
-    # performance_profile_normalized_score_dict = {}
-    # for key, value in normalized_score_dict.items():
-    #     performance_profile_normalized_score_dict[key] = np.nanmean(value[:, :, -1:], axis=-1)
-    # metric_fns = [metrics.aggregate_median, metrics.aggregate_iqm, metrics.aggregate_mean, metrics.aggregate_optimality_gap]
-    # metric_names = ["Median", "IQM", "Mean", "Optimality Gap"]
-
-
-    # if args.pc.rc.sample_efficiency_plots:
-    #     print("plotting sample efficiency curve (this is slow and may take several minutes)")
-    #     fig_sample_efficiency, axes_sample_efficiency = plt.subplots(
-    #         ncols=2,
-    #         nrows=2,
-    #         figsize=(7 * 2, 3.4 * 2),
-    #         sharex=args.pc.sharex,
-    #     )
-    #     for metric_fn, ax, metric_name in zip(metric_fns, axes_sample_efficiency.flatten(), metric_names):
-    #         aggregate_fn = lambda scores: np.array([metric_fn(scores[..., frame]) for frame in range(scores.shape[-1])])
-    #         aggregate_scores, aggregate_cis = rly.get_interval_estimates(normalized_score_dict, aggregate_fn, reps=args.pc.rc.sample_efficiency_num_bootstrap_reps)
-    #         for exp_name in score_dict.keys():
-    #             global_step = global_steps[exp_name].mean()
-    #             global_step_xaxis = np.linspace(0, global_step, args.pc.rc.nsubsamples)
-    #             plot_utils.plot_sample_efficiency_curve(
-    #                 global_step_xaxis,
-    #                 {exp_name: aggregate_scores[exp_name]},
-    #                 {exp_name: aggregate_cis[exp_name]},
-    #                 algorithms=[exp_name],
-    #                 colors=colors,
-    #                 xlabel=r"Steps",
-    #                 ax=ax,
-    #                 ylabel=metric_name,
-    #                 labelsize="x-large",
-    #                 ticklabelsize="x-large",
-    #             )
-    #         ax.set_xlabel("")
-    #         expt.plot.autoformat_xaxis(ax)
-    #
-    #         if metric_name == args.pc.rc.sample_efficiency_and_walltime_efficiency_method:
-    #             fig_median_sample_walltime_efficiency, axes_median_sample_walltime_efficiency = plt.subplots(
-    #                 ncols=2,
-    #                 figsize=(7 * 2, 3.4),
-    #                 sharey=True,
-    #             )
-    #             for exp_name in score_dict.keys():
-    #                 global_step = global_steps[exp_name].mean()
-    #                 global_step_xaxis = np.linspace(0, global_step, args.pc.rc.nsubsamples)
-    #                 plot_utils.plot_sample_efficiency_curve(
-    #                     global_step_xaxis,
-    #                     {exp_name: aggregate_scores[exp_name]},
-    #                     {exp_name: aggregate_cis[exp_name]},
-    #                     algorithms=[exp_name],
-    #                     colors=colors,
-    #                     xlabel=r"Steps",
-    #                     ax=axes_median_sample_walltime_efficiency[0],
-    #                     ylabel=metric_name,
-    #                     labelsize="x-large",
-    #                     ticklabelsize="x-large",
-    #                 )
-    #             expt.plot.autoformat_xaxis(axes_median_sample_walltime_efficiency[0])
-    #             for exp_name in score_dict.keys():
-    #                 runtime = runtimes[exp_name].mean()
-    #                 runtime_xaxis =  np.linspace(0, runtime, args.pc.rc.nsubsamples)
-    #                 plot_utils.plot_sample_efficiency_curve(
-    #                     runtime_xaxis,
-    #                     {exp_name: aggregate_scores[exp_name]},
-    #                     {exp_name: aggregate_cis[exp_name]},
-    #                     algorithms=[exp_name],
-    #                     colors=colors,
-    #                     xlabel=f"Time ({args.pc.time_unit})",
-    #                     ax=axes_median_sample_walltime_efficiency[1],
-    #                     ylabel=metric_name,
-    #                     labelsize="x-large",
-    #                     ticklabelsize="x-large",
-    #                 )
-    #             axes_median_sample_walltime_efficiency[1].set_ylabel("")
-    #             h, l = axes_median_sample_walltime_efficiency[1].get_legend_handles_labels()
-    #             fig_median_sample_walltime_efficiency.legend(h, l, loc="lower center", ncol=args.pc.ncols_legend, bbox_to_anchor=(0.5, 1.0), bbox_transform=fig_median_sample_walltime_efficiency.transFigure)
-    #             fig_median_sample_walltime_efficiency.tight_layout()
-    #             fig_median_sample_walltime_efficiency.savefig(f"{args.output_filename}_sample_walltime_efficiency.png", bbox_inches="tight")
-    #             fig_median_sample_walltime_efficiency.savefig(f"{args.output_filename}_sample_walltime_efficiency.pdf", bbox_inches="tight")
-    #
-    #     h, l = axes_sample_efficiency[0][0].get_legend_handles_labels()
-    #     fig_sample_efficiency.legend(h, l, loc="lower center", ncol=args.pc.ncols_legend, bbox_to_anchor=(0.5, 1.0), bbox_transform=fig_sample_efficiency.transFigure)
-    #     fig_sample_efficiency.supxlabel(args.pc.xlabel, fontsize="x-large")
-    #     fig_sample_efficiency.tight_layout()
-    #     fig_sample_efficiency.savefig(f"{args.output_filename}_sample_efficiency.png", bbox_inches="tight")
-    #     fig_sample_efficiency.savefig(f"{args.output_filename}_sample_efficiency.pdf", bbox_inches="tight")
-    #
-    # if args.pc.rc.performance_profile_plots:
-    #     print("plotting performance profiles")
-    #     fig_performance_profile, axes_performance_profile = plt.subplots(
-    #         ncols=2,
-    #         figsize=(7 * 2, 3.4),
-    #     )
-    #     performance_profile_thresholds = np.linspace(0.0, args.pc.rc.normalized_score_threashold, 81)
-    #     score_distributions, score_distributions_cis = rly.create_performance_profile(
-    #         performance_profile_normalized_score_dict,
-    #         performance_profile_thresholds,
-    #         reps=args.pc.rc.performance_profile_num_bootstrap_reps,
-    #     )
-    #     avg_score_distributions, avg_score_distributions_cis = rly.create_performance_profile(
-    #         performance_profile_normalized_score_dict,
-    #         performance_profile_thresholds,
-    #         reps=args.pc.rc.performance_profile_num_bootstrap_reps,
-    #         use_score_distribution=False,
-    #     )
-    #     plot_utils.plot_performance_profiles(
-    #         score_distributions,
-    #         performance_profile_thresholds,
-    #         performance_profile_cis=score_distributions_cis,
-    #         colors=colors,
-    #         xlabel=r"Human Normalized Score $(\tau)$",
-    #         ax=axes_performance_profile[0],
-    #     )
-    #     plot_utils.plot_performance_profiles(
-    #         avg_score_distributions,
-    #         performance_profile_thresholds,
-    #         performance_profile_cis=avg_score_distributions_cis,
-    #         colors=colors,
-    #         xlabel=r"Human Normalized Score $(\tau)$",
-    #         ylabel=r"Fraction of tasks with score > $\tau$",
-    #         ax=axes_performance_profile[1],
-    #     )
-    #     h, l = axes_performance_profile[0].get_legend_handles_labels()
-    #     fig_performance_profile.legend(h, l, loc="lower center", ncol=args.pc.ncols_legend, bbox_to_anchor=(0.5, 1.0), bbox_transform=fig_performance_profile.transFigure)
-    #     fig_performance_profile.tight_layout()
-    #     fig_performance_profile.savefig(f"{args.output_filename}_performance_profile.png", bbox_inches="tight")
-    #     fig_performance_profile.savefig(f"{args.output_filename}_performance_profile.pdf", bbox_inches="tight")
-    #
-    # if args.pc.rc.aggregate_metrics_plots:
-    #     print("plotting aggregate metrics")
-    #     aggregate_func = lambda x: np.array([metric_fn(x) for metric_fn in metric_fns])
-    #     aggregate_scores, aggregate_score_cis = rly.get_interval_estimates(
-    #         performance_profile_normalized_score_dict, aggregate_func, reps=args.pc.rc.interval_estimates_num_bootstrap_reps
-    #     )
-    #     aggregate_scores_df = pd.DataFrame.from_dict(aggregate_scores, orient="index", columns=["Median", "IQM", "Mean", "Optimality Gap"])
-    #     print_rich_table(f"Aggregate Scores", aggregate_scores_df.reset_index(), console)
-    #     fig, axes = plot_utils.plot_interval_estimates(
-    #         aggregate_scores,
-    #         aggregate_score_cis,
-    #         metric_names=["Median", "IQM", "Mean", "Optimality Gap"],
-    #         algorithms=exp_names,
-    #         colors=colors,
-    #         xlabel='',
-    #         # xlabel='Normalized Score',
-    #         # xlabel_y_coordinate=-0.08, # this variable needs to be adjusted for each plot... :( so we just disable xlabel for now.
-    #     )
-    #     axes[1].set_xlabel("Normalized Score", fontsize="xx-large")
-    #     fig.tight_layout()
-    #     plt.savefig(f"{args.output_filename}_aggregate.png", bbox_inches="tight")
-    #     plt.savefig(f"{args.output_filename}_aggregate.pdf", bbox_inches="tight")
-=======
     if args.rliable:
         # get min num seeds per hypothesis
         min_num_seeds_per_hypothesis = {}
@@ -1028,7 +832,6 @@
             fig.tight_layout()
             plt.savefig(f"{args.output_filename}_aggregate.png", bbox_inches="tight")
             plt.savefig(f"{args.output_filename}_aggregate.pdf", bbox_inches="tight")
->>>>>>> d3b5d247
 
     if args.report:
         print("saving report")
