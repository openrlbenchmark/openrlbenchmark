import copy
import os
from collections import defaultdict
from dataclasses import dataclass, field
from typing import Dict, List, Literal, Optional
from urllib.parse import parse_qs, urlparse

import expt
import matplotlib.pyplot as plt
import numpy as np
import pandas as pd
import peewee as pw
import seaborn as sns
import tyro
import wandb
import wandb.apis.reports as wb  # noqa
from dotmap import DotMap
from expt import Hypothesis, Run
from rich.console import Console
from rich.pretty import pprint
from rich.table import Table
from rliable import library as rly
from rliable import metrics, plot_utils

import openrlbenchmark
import openrlbenchmark.cache
from openrlbenchmark.hns import atari_human_normalized_scores as atari_hns
from openrlbenchmark.offline_db import OfflineRun, OfflineRunTag, Tag, database_proxy


@dataclass
class RliableConfig:
    nsubsamples: int = 20
    """the number of subsamples for rliable"""
    score_normalization_method: Literal["maxmin", "atari"] = "maxmin"
    """the method to normalize the scores"""
    normalized_score_threshold: float = 8.0
    """the threshold for the normalized score for the performance profile"""
    sample_efficiency_plots: bool = True
    """if toggled, we will generate sample efficiency plots"""
    sample_efficiency_and_walltime_efficiency_method: Optional[Literal["Median", "IQM", "Mean", "Optimality Gap"]] = "Median"
    """the method to compute the sample efficiency and walltime efficiency"""
    performance_profile_plots: bool = True
    """if toggled, we will generate performance profile plots"""
    aggregate_metrics_plots: bool = True
    """if toggled, we will generate aggregate metrics plots"""
    sample_efficiency_num_bootstrap_reps: int = 10  # 50000
    """the number of bootstrap replications in `rliable` to use for computing the sample efficiency"""
    performance_profile_num_bootstrap_reps: int = 10  # 2000
    """the number of bootstrap replications in `rliable` to use for computing the performance profile"""
    interval_estimates_num_bootstrap_reps: int = 10  # 2000
    """the number of bootstrap replications in `rliable` to use for computing the the interval estimates"""


@dataclass
class PlotConfig:
    ncols: int = 2
    """the number of columns in the chart"""
    nrows: tyro.conf.Suppress[int] = None
    """(TO BE FILLED in runtime) the number of rows in the chart"""
    ncols_legend: int = 2
    """the number of legend columns in the chart"""
    xlabel: str = "Steps"
    """the label of the x-axis"""
    ylabel: str = "Episodic Return"
    """the label of the y-axis"""
    sharex: bool = False
    """if toggled, we will share the x-axis across all subplots"""
    max_steps: int = None
    """if specified, the maximum number of steps to plot"""
    rolling: int = 100
    """the rolling window for smoothing the curves"""
    time_unit: str = "m"
    """the unit of time in the x-axis of the chart (e.g., `s` for seconds, `m` for minutes, `h` for hours); default: `m`"""
    cm: float = 4.0
    """the multiplier for the column width"""
    rm: float = 3.0
    """the multiplier for the row height"""
    hspace: float = None
    """the height space between subplots"""
    wspace: float = None
    """the width space between subplots"""


@dataclass
class Args:
    filters: tyro.conf.UseAppendAction[List[List[str]]]
    """the filters of the experiments; see docs"""
    env_ids: tyro.conf.UseAppendAction[List[List[str]]]
    """the ids of the environment to compare"""
    output_filename: str = "compare"
    """the output filename of the plot, without extension"""
    metric_last_n_average_window: int = 100
    """the last n number of episodes to average metric over in the result table"""
    scan_history: bool = False
    """if toggled, we will pull the complete metrics from wandb instead of sampling 500 data points (recommended for generating tables)"""
    check_empty_runs: bool = True
    """if toggled, we will check for empty wandb runs"""
    report: bool = False
    """if toggled, a wandb report will be created"""
    wandb_project_name: str = "cleanrl"
    """the wandb project name for the report creation"""
    offline: bool = False
    """if toggled, we will use the offline database instead of wandb"""
    pc: PlotConfig = field(default_factory=PlotConfig)
    """the plot configuration"""
    rliable: bool = False
    """if toggled, we will use rliable to compute the metrics"""
    rc: RliableConfig = field(default_factory=RliableConfig)
    """the rliable configuration"""


class Runset:
    def __init__(
        self,
        name: str,
        entity: str,
        project: str,
        metrics: List[str] = ["charts/episodic_return"],
        groupby: str = "",
        custom_exp_name_key: str = "exp_name",
        custom_xaxis_key: str = "global_step",
        exp_name: str = "",
        custom_env_id_key: str = "env_id",
        env_id: str = "",
        tags: List[str] = [],
        username: str = "",
        color: str = "#000000",
        offline_db: pw.Database = None,
        offline: bool = False,
    ):
        self.name = name
        self.entity = entity
        self.project = project
        self.metrics = metrics
        self.groupby = groupby
        self.custom_exp_name_key = custom_exp_name_key
        self.custom_xaxis_key = custom_xaxis_key
        self.exp_name = exp_name
        self.custom_env_id_key = custom_env_id_key
        self.env_id = env_id
        self.color = color
        self.tags = tags
        self.username = username
        self.offline_db = offline_db
        self.offline = offline

        user = [{"username": self.username}] if self.username else []
        include_tag_groups = [{"tags": {"$in": [tag]}} for tag in self.tags] if len(self.tags) > 0 else []
        
        # hack to deal with wandb's nested config
        # click the "View Raw Data" button of the config in
        # https://wandb.ai/costa-huang/cleanRL/runs/3nhnaboz/overview
        # to see how .value is added to the config
        # it should look like this:
        # {
        #     ...
        #     "env_id": { "desc": null, "value": "Pendulum-v1" },
        # }
        # so the correct key is `config.env_id.value`
        # but sometimes configs are stored in a weird way like
        # https://wandb.ai/costa-huang/trl/runs/lpwu2w4g/overview
        # {
        #   "trl_ppo_trainer_config": {
        #     "desc": null,
        #     "value": {
        #       "lam": 0.95,
        #       ...
        #     }
        #   }
        # }
        # so the correct key is `config.trl_ppo_trainer_config.value.lam`
        if ".value" not in self.custom_env_id_key:
            self.custom_env_id_key += ".value"
        if ".value" not in self.custom_exp_name_key:
            self.custom_exp_name_key += ".value"
        self.wandb_filters = {
            "$and": [
                {f"config.{self.custom_env_id_key}": self.env_id},
                *include_tag_groups,
                *user,
                {f"config.{self.custom_exp_name_key}": self.exp_name},
            ]
        }

    @property
    def runs(self):
        if not self.offline:
            return wandb.Api().runs(
                path=f"{self.entity}/{self.project}",
                filters=self.wandb_filters,
            )
        else:
            with self.offline_db.bind_ctx([OfflineRun, OfflineRunTag, Tag]):
                cond = (
                    (OfflineRun.project == self.project)
                    & (OfflineRun.entity == self.entity)
                    & (OfflineRun.config[self.custom_env_id_key] == self.env_id)
                    & (OfflineRun.config[self.custom_exp_name_key] == self.exp_name)
                )
                if self.username:
                    cond = cond and OfflineRun.username == self.username
                if len(self.tags) > 0:
                    for tag_str in self.tags:
                        cond = cond & (Tag.name == tag_str)
                    query = OfflineRun.select().join(OfflineRunTag).join(Tag).where(cond)
                else:
                    query = OfflineRun.select().where(cond)
                g = [run for run in query]

            return g

    @property
    def report_runset(self):
        return wb.Runset(
            name=self.name,
            entity=self.entity,
            project=self.project,
            filters={"$or": [self.wandb_filters]},
            groupby=[self.groupby] if len(self.groupby) > 0 else None,
        )


def print_rich_table(title: str, df: pd.DataFrame, console: Console) -> Table:
    table = Table()
    for column in df.columns:
        table.add_column(column)
    for _, row in df.iterrows():
        table.add_row(*row.astype(str).tolist())
    console.rule(f"[bold red]{title}")
    console.print(table)


def create_hypothesis(runset: Runset, target_metrics, scan_history: bool = False) -> Hypothesis:
    runs = []
    for idx, run in enumerate(runset.runs):
        print("loading", run, run.url)
        if run.state == "running":
            print(f"Skipping running run: {run}")
            continue
        if scan_history:
            run = openrlbenchmark.cache.CachedRun(run, cache_dir=os.path.join(openrlbenchmark.__path__[0], "dataset"))
            with runset.offline_db.bind_ctx([OfflineRun, OfflineRunTag, Tag]):
                tags = []
                for tag_str in run.run.tags:
                    tag = Tag.get_or_none(name=tag_str)
                    if not tag:
                        tag = Tag.create(name=tag_str)
                        tag.save()
                    tags.append(tag)
                offline_run = OfflineRun.get_or_none(id=run.run.id)
                if offline_run:
                    offline_run.delete_instance()
                offline_run = OfflineRun.create(
                    id=run.run.id,
                    name=run.run.name,
                    state=run.run.state,
                    url=run.run.url,
                    path=run.run.path,
                    username=run.run.user.username,
                    tags=tags,
                    project=run.run.project,
                    entity=run.run.entity,
                    config=run.run.config.toDict() if isinstance(run.run.config, DotMap) else run.run.config,
                )
                offline_run.save()
            run_df = run.run_df
        else:
<<<<<<< HEAD
            run_df = run.history(samples=1500)
        if "videos" in run_df:
            run_df = run_df.drop(columns=["videos"], axis=1)
        if runset.custom_xaxis_key in run_df:
            run_df["global_step"] = run_df[runset.custom_xaxis_key]
        for source_metric, target_metric in zip(runset.metrics, target_metrics):
            if source_metric in run_df:
                run_df[target_metric] = run_df[source_metric]
        cleaned_df = run_df[["global_step", "_runtime"] + target_metrics].dropna(how="all")
=======
            run_df = run.history(samples=1500, keys=["global_step", "_runtime", *runset.metrics])
        if len(runset.metrics) == 1 and len(runset.metrics[0]) == 0:
            run_df["charts/episodic_return"] = run_df[metrics]
            cleaned_df = run_df[["global_step", "_runtime", "charts/episodic_return"]].dropna()
        else:
            cleaned_df = run_df[["global_step", "_runtime"] + runset.metrics].dropna(how="all")
        cleaned_df = cleaned_df.sort_values(by='global_step').reset_index(drop=True)
>>>>>>> 8a1248b6
        runs += [Run(f"seed{idx}", cleaned_df)]
    return Hypothesis(runset.name, runs)


def compare(
    console: Console,
    runsetss: List[List[Runset]],
    env_ids: List[str],
    metric_last_n_average_window: int,
    scan_history: bool = False,
    output_filename: str = "compare",
    report: bool = False,
    pc: PlotConfig = None,
):
    blocks = []
    if report:
        for idx, env_id in enumerate(env_ids):
            metrics_over_step = []
            metrics_over_time = []
            for i in range(len(runsetss[0][idx].metrics)):
                metric_over_step = wb.LinePlot(
                    x=runsetss[0][idx].custom_xaxis_key,
                    y=list({runsets[idx].metrics[i] for runsets in runsetss}),
                    title=runsetss[0][idx].metrics[i] + " " + env_id,
                    title_x="Steps",
                    title_y="Episodic Return",
                    max_runs_to_show=100,
                    smoothing_factor=0.8,
                    groupby_rangefunc="stderr",
                    legend_template="${runsetName}",
                )
                metric_over_step.config["aggregateMetrics"] = True
                metrics_over_step.append(metric_over_step)
                metric_over_time = wb.LinePlot(
                    x="_runtime",
                    y=list({runsets[idx].metrics[i] for runsets in runsetss}),
                    title=runsetss[0][idx].metrics[i] + " " + env_id,
                    title_y="Episodic Return",
                    max_runs_to_show=100,
                    smoothing_factor=0.8,
                    groupby_rangefunc="stderr",
                    legend_template="${runsetName}",
                )
                metric_over_time.config["aggregateMetrics"] = True
                metrics_over_time.append(metric_over_time)

            flattened_metrics = [metrics_over_step, metrics_over_time]
            flattened_metrics = [item for sublist in flattened_metrics for item in sublist]
            pg = wb.PanelGrid(
                runsets=[runsets[idx].report_runset for runsets in runsetss],
                panels=flattened_metrics,
            )
            custom_run_colors = {}
            # TODO: color stuff doesn't work because of the filter syntax
            # for runsets in runsetss:
            #     custom_run_colors.update(
            #         {
            #             (
            #                 runsets[idx].report_runset.name,
            #                 runsets[idx].runs[0].config[runsets[idx].custom_exp_name_key],
            #             ): runsets[idx].color
            #         }
            #     )
            pg.custom_run_colors = custom_run_colors  # IMPORTANT: custom_run_colors is implemented as a custom `setter` that needs to be overwritten unlike regular dictionaries
            blocks += [pg]

    figsize = (pc.ncols * pc.cm, pc.nrows * pc.rm)
    fig, axes = plt.subplots(
        nrows=pc.nrows,
        ncols=pc.ncols,
        figsize=figsize,
        sharex=pc.sharex,
        # sharey=True,
    )
    fig_time, axes_time = plt.subplots(
        nrows=pc.nrows,
        ncols=pc.ncols,
        figsize=figsize,
        sharex=pc.sharex,
        # sharey=True,
    )
    if len(env_ids) == 1:
        axes = np.array([axes])
        axes_time = np.array([axes_time])
    axes_flatten = axes.flatten()
    axes_time_flatten = axes_time.flatten()

    result_table = pd.DataFrame(index=env_ids, columns=[runsets[0].name for runsets in runsetss])
    exs = []
    runtimes = []
    global_steps = []
    for idx, env_id in enumerate(env_ids):
        print(f"collecting runs for {env_id}")
        hypotheses = [create_hypothesis(runsets[idx], runsetss[0][idx].metrics, scan_history) for runsets in runsetss]
        ex = expt.Experiment("Comparison", hypotheses)
        exs.append(ex)

        # for each run `i` get the average of the last `rolling` episodes as r_i
        # then take the average and std of r_i as the results.
        result = []
        for hypothesis in ex.hypotheses:
            metric_result = []
            console.print(f"{hypothesis.name} has {len(hypothesis.runs)} runs", style="bold")
            for run in hypothesis.runs:
                metric_result += [run.df["charts/episodic_return"].dropna()[-metric_last_n_average_window:].mean()]

                # convert time unit in place
                if pc.time_unit == "m":
                    run.df["_runtime"] /= 60
                elif pc.time_unit == "h":
                    run.df["_runtime"] /= 3600
            metric_result = np.array(metric_result)
            result += [f"{metric_result.mean():.2f} ± {metric_result.std():.2f}"]
        result_table.loc[env_id] = result
        runtimes.append(list(ex.summary()["_runtime"]))
        global_steps.append(list(ex.summary()["global_step"]))

        for idx_metric, metric in enumerate(runsetss[0][0].metrics):
            metric_str = metric.replace("eval/", "")
            ax = axes_flatten[len(env_ids) * idx_metric + idx]
            ex.plot(
                ax=ax,
                title=env_id,
                x="global_step",
                y=metric,
                err_style="unit_traces",
                std_alpha=0.1,
                n_samples=10000,
                rolling=pc.rolling,
                colors=[runsets[idx].color for runsets in runsetss],
                legend=False,
            )
            # breakpoint()
            ax.set_xlabel("")
            if idx_metric == 0:
                ax.set_title(env_id)
            else:
                ax.set_title("")
            if idx == 0:
                ax.set_ylabel(metric_str)
            else:
                ax.set_ylabel("")
            if pc.max_steps is not None:
                ax.set_xlim(0, pc.max_steps)
            ax_time = axes_time_flatten[len(env_ids) * idx_metric + idx]
            ex.plot(
                ax=ax_time,
                title=env_id,
                x="_runtime",
                y=metric,
                err_style="band",
                std_alpha=0.1,
                n_samples=10000,
                rolling=pc.rolling,
                colors=[runsets[idx].color for runsets in runsetss],
                legend=False,
            )
            ax_time.set_xlabel("")
            if idx_metric == 0:
                ax_time.set_title(env_id)
            else:
                ax_time.set_title("")
            if idx == 0:
                ax_time.set_ylabel(metric_str)
            else:
                ax_time.set_ylabel("")
    runtimes = pd.DataFrame(np.array(runtimes), index=env_ids, columns=list(ex.summary()["name"]))
    global_steps = pd.DataFrame(np.array(global_steps), index=env_ids, columns=list(ex.summary()["name"]))
    print_rich_table(f"Runtime ({pc.time_unit}) (mean ± std)", runtimes.rename_axis("Environment").reset_index(), console)

    # create the required directory for `output_filename`
    if len(os.path.dirname(output_filename)) > 0:
        os.makedirs(os.path.dirname(output_filename), exist_ok=True)
    print_rich_table(f"{pc.ylabel} (mean ± std)", result_table.rename_axis("Environment").reset_index(), console)
    result_table.to_markdown(open(f"{output_filename}.md", "w"))
    result_table.to_csv(open(f"{output_filename}.csv", "w"))
    runtimes.to_markdown(open(f"{output_filename}_runtimes.md", "w"))
    runtimes.to_csv(open(f"{output_filename}_runtimes.csv", "w"))
    average_runtime = pd.DataFrame(runtimes.mean(axis=0)).reset_index()
    average_runtime.columns = ["Environment", "Average Runtime"]
    print_rich_table(f"Runtime ({pc.time_unit}) Average", average_runtime, console)

    # add legend
    h, l = axes_flatten[0].get_legend_handles_labels()
    fig.legend(h, l, loc="lower center", ncol=pc.ncols_legend, bbox_to_anchor=(0.5, 1.0), bbox_transform=fig.transFigure)
    fig.supxlabel(pc.xlabel)
    fig.tight_layout()
    h, l = axes_time_flatten[0].get_legend_handles_labels()
    fig_time.legend(
        h, l, loc="lower center", ncol=pc.ncols_legend, bbox_to_anchor=(0.5, 1.0), bbox_transform=fig_time.transFigure
    )
    fig_time.supxlabel(f"Time ({pc.time_unit})")
    fig_time.tight_layout()

    # remove the empty axes
    for ax in axes_flatten[len(env_ids) * len(metrics):]:
        ax.remove()
    for ax in axes_time_flatten[len(env_ids) * len(metrics):]:
        ax.remove()

    print(f"saving figures and tables to {output_filename}")
    fig.subplots_adjust(hspace=pc.hspace, wspace=pc.wspace)
    fig_time.subplots_adjust(hspace=pc.hspace, wspace=pc.wspace)
    fig.savefig(f"{output_filename}.png", bbox_inches="tight")
    fig.savefig(f"{output_filename}.pdf", bbox_inches="tight")
    fig.savefig(f"{output_filename}.svg", bbox_inches="tight")
    fig_time.savefig(f"{output_filename}-time.png", bbox_inches="tight")
    fig_time.savefig(f"{output_filename}-time.pdf", bbox_inches="tight")
    fig_time.savefig(f"{output_filename}-time.svg", bbox_inches="tight")
    return blocks, runtimes, global_steps, exs


def normalize_score(score_dict: Dict[str, np.ndarray], max_scores: np.ndarray, min_scores: np.ndarray):
    """
    Each item in `score_dict` has shape (num_seeds, num_envs, num_subsamples)
    `max_scores` has shape (num_envs)
    `min_scores` has shape (num_envs)
    """
    normalized_score_dict = {}
    for key in score_dict:
        normalized_score_dict[key] = (score_dict[key] - min_scores.reshape(1, -1, 1)) / (
            max_scores.reshape(1, -1, 1) - min_scores.reshape(1, -1, 1)
        )
    return normalized_score_dict


def maxmin_normalize_score(score_dict: Dict[str, np.ndarray]):
    all_scores = np.concatenate([score_dict[key] for key in score_dict], axis=0)
    max_scores = all_scores.max(0).max(1)  # 1) max over all experiments and seds 2) max over all steps
    min_scores = all_scores.min(0).min(1)  # 1) min over all experiments and seds 2) min over all steps
    return normalize_score(score_dict, max_scores, min_scores)


def atari_normalize_score(score_dict, original_env_ids):
    env_ids = []
    for env_id in original_env_ids:
        if env_id.endswith("NoFrameskip-v4"):
            env_id = env_id.replace("NoFrameskip-v4", "-v5")
        env_ids.append(env_id)
    max_scores = np.array([atari_hns[env_id][1] for env_id in env_ids])
    min_scores = np.array([atari_hns[env_id][0] for env_id in env_ids])
    return normalize_score(score_dict, max_scores, min_scores)


if __name__ == "__main__":
    args = tyro.cli(Args)
    # by default assume all the env_ids are the same
    if len(args.filters) > 1 and len(args.env_ids) == 1:
        args.env_ids = args.env_ids * len(args.filters)

    console = Console()
    blocks = []
    runsetss = []
    offline_dbs = {}
    colors_flatten_original = [c for item in ["deep", "dark", "bright"] for c in sns.color_palette(item).as_hex()]
    plt.rcParams["axes.prop_cycle"] = plt.cycler("color", colors_flatten_original)
    colors_flatten = copy.deepcopy(colors_flatten_original)
    colors = []
    for filters in args.filters:
        colors += [colors_flatten[: len(filters) - 1]]
        colors_flatten = colors_flatten[len(filters) - 1 :]

    for filters_idx, filters in enumerate(args.filters):
        parse_result = urlparse(filters[0])
        query = parse_qs(parse_result.query)
        metrics = query["metrics"] if "metrics" in query else ["charts/episodic_return"]
        # calculate the number of rows
        args.pc.nrows = np.ceil(len(args.env_ids[0]) * len(metrics) / args.pc.ncols).astype(int)
        wandb_project_name = query["wpn"][0] if "wpn" in query else args.wandb_project_name
        wandb_entity = query["we"][0] if "we" in query else args.wandb_entity
        custom_env_id_key = query["ceik"][0] if "ceik" in query else "env_id"
        custom_exp_name_key = query["cen"][0] if "cen" in query else "exp_name"
        custom_xaxis_key = query["xaxis"][0] if "xaxis" in query else "global_step"
        pprint(
            {
                "wandb_project_name": wandb_project_name,
                "wandb_entity": wandb_entity,
                "custom_env_id_key": custom_env_id_key,
                "custom_exp_name_key": custom_exp_name_key,
                "custom_xaxis_key": custom_xaxis_key,
                "metrics": metrics,
            },
            expand_all=True,
        )
        if f"{wandb_entity}/{wandb_project_name}" not in offline_dbs:
            offline_db_folder = os.path.join(openrlbenchmark.__path__[0], "dataset", f"{wandb_entity}/{wandb_project_name}")
            offline_db_path = os.path.join(offline_db_folder, "offline.sqlite")
            print(offline_db_path)
            os.makedirs(offline_db_folder, exist_ok=True)
            offline_db = pw.SqliteDatabase(offline_db_path)
            database_proxy.initialize(offline_db)
            offline_db.connect()
            offline_db.create_tables([OfflineRun, Tag, OfflineRunTag])
            offline_dbs[f"{wandb_entity}/{wandb_project_name}"] = offline_db

        for filter_str, color in zip(filters[1:], colors[filters_idx]):
            print("=========", filter_str)
            # parse filter string
            parse_result = urlparse(filter_str)
            exp_name = parse_result.path
            query = parse_qs(parse_result.query)
            username = query["user"][0] if "user" in query else None
            tags = query["tag"] if "tag" in query else []
            custom_legend = query["cl"][0] if "cl" in query else ""
            # HACK unescape
            custom_legend = custom_legend.replace("\\n", "\n")

            runsets = []
            for env_id in args.env_ids[filters_idx]:
                runsets.append(
                    Runset(
                        name=f"{wandb_entity}/{wandb_project_name}/{exp_name} ({query})"
                        if custom_legend == ""
                        else custom_legend,
                        entity=wandb_entity,
                        project=wandb_project_name,
                        metrics=metrics,
                        groupby=custom_exp_name_key,
                        custom_exp_name_key=custom_exp_name_key,
                        custom_xaxis_key=custom_xaxis_key,
                        exp_name=exp_name,
                        custom_env_id_key=custom_env_id_key,
                        env_id=env_id,
                        tags=tags,
                        username=username,
                        color=color,
                        offline_db=offline_dbs[f"{wandb_entity}/{wandb_project_name}"],
                        offline=args.offline,
                    )
                )
                if args.check_empty_runs:
                    console.print(f"{exp_name} [green]({query})[/] in [purple]{env_id}[/] has {len(runsets[-1].runs)} runs")
                    for run in runsets[-1].runs:
                        console.print(f"┣━━ [link={run.url}]{run.name}[/link] with tags = {run.tags}")
                    print(runsets[0].wandb_filters)
                    assert len(runsets[0].runs) > 0, f"{exp_name} ({query}) in {env_id} has no runs"
            runsetss.append(runsets)

    blocks, runtimes, global_steps, exs = compare(
        console,
        runsetss,
        args.env_ids[0],
        output_filename=args.output_filename,
        metric_last_n_average_window=args.metric_last_n_average_window,
        scan_history=args.scan_history,
        report=args.report,
        pc=args.pc,
    )

    if args.report:
        print("saving report")
        report = wb.Report(
            project=args.wandb_project_name,
            title=f"Regression Report: {exp_name}",
            description=str(args.filters),
            blocks=blocks,
        )
        report.save()
        print(f"view the generated report at {report.url}")<|MERGE_RESOLUTION|>--- conflicted
+++ resolved
@@ -266,25 +266,14 @@
                 offline_run.save()
             run_df = run.run_df
         else:
-<<<<<<< HEAD
-            run_df = run.history(samples=1500)
-        if "videos" in run_df:
-            run_df = run_df.drop(columns=["videos"], axis=1)
+            run_df = run.history(samples=1500, keys=[runset.custom_xaxis_key, "_runtime", *runset.metrics])
         if runset.custom_xaxis_key in run_df:
             run_df["global_step"] = run_df[runset.custom_xaxis_key]
         for source_metric, target_metric in zip(runset.metrics, target_metrics):
             if source_metric in run_df:
                 run_df[target_metric] = run_df[source_metric]
         cleaned_df = run_df[["global_step", "_runtime"] + target_metrics].dropna(how="all")
-=======
-            run_df = run.history(samples=1500, keys=["global_step", "_runtime", *runset.metrics])
-        if len(runset.metrics) == 1 and len(runset.metrics[0]) == 0:
-            run_df["charts/episodic_return"] = run_df[metrics]
-            cleaned_df = run_df[["global_step", "_runtime", "charts/episodic_return"]].dropna()
-        else:
-            cleaned_df = run_df[["global_step", "_runtime"] + runset.metrics].dropna(how="all")
         cleaned_df = cleaned_df.sort_values(by='global_step').reset_index(drop=True)
->>>>>>> 8a1248b6
         runs += [Run(f"seed{idx}", cleaned_df)]
     return Hypothesis(runset.name, runs)
 
@@ -389,7 +378,7 @@
             metric_result = []
             console.print(f"{hypothesis.name} has {len(hypothesis.runs)} runs", style="bold")
             for run in hypothesis.runs:
-                metric_result += [run.df["charts/episodic_return"].dropna()[-metric_last_n_average_window:].mean()]
+                # metric_result += [run.df["charts/episodic_return"].dropna()[-metric_last_n_average_window:].mean()]
 
                 # convert time unit in place
                 if pc.time_unit == "m":
