import ast
import copy
import os
from dataclasses import dataclass, field
from typing import Any, Dict, List, Literal, Optional, Union
from urllib.parse import parse_qs, urlparse

import expt
import matplotlib.pyplot as plt
import numpy as np
import pandas as pd
import peewee as pw
import seaborn as sns
import tyro
import wandb
import wandb.apis.reports as wb  # noqa
from dotmap import DotMap
from expt import Hypothesis, Run
from rich.console import Console
from rich.pretty import pprint
from rich.table import Table
from rliable import metrics

import openrlbenchmark
import openrlbenchmark.cache
from openrlbenchmark.hns import atari_human_normalized_scores as atari_hns
from openrlbenchmark.offline_db import OfflineRun, OfflineRunTag, Tag, database_proxy


def convert(values: Union[List[str], str]) -> Union[List[Any], Any]:
    if isinstance(values, list):
        values = [convert(v) for v in values]
    else:
        try:
            values = ast.literal_eval(values)
        except (ValueError, SyntaxError):
            pass
    return values


@dataclass
class RliableConfig:
    nsubsamples: int = 20
    """the number of subsamples for rliable"""
    score_normalization_method: Literal["maxmin", "atari"] = "maxmin"
    """the method to normalize the scores"""
    normalized_score_threshold: float = 8.0
    """the threshold for the normalized score for the performance profile"""
    sample_efficiency_plots: bool = True
    """if toggled, we will generate sample efficiency plots"""
    sample_efficiency_and_walltime_efficiency_method: Optional[Literal["Median", "IQM", "Mean", "Optimality Gap"]] = "Median"
    """the method to compute the sample efficiency and walltime efficiency"""
    performance_profile_plots: bool = True
    """if toggled, we will generate performance profile plots"""
    aggregate_metrics_plots: bool = True
    """if toggled, we will generate aggregate metrics plots"""
    sample_efficiency_num_bootstrap_reps: int = 10  # 50000
    """the number of bootstrap replications in `rliable` to use for computing the sample efficiency"""
    performance_profile_num_bootstrap_reps: int = 10  # 2000
    """the number of bootstrap replications in `rliable` to use for computing the performance profile"""
    interval_estimates_num_bootstrap_reps: int = 10  # 2000
    """the number of bootstrap replications in `rliable` to use for computing the the interval estimates"""


@dataclass
class PlotConfig:
    ncols: int = 2
    """the number of columns in the chart"""
    nrows: tyro.conf.Suppress[int] = None
    """(TO BE FILLED in runtime) the number of rows in the chart"""
    ncols_legend: int = 2
    """the number of legend columns in the chart"""
    xlabel: str = "Steps"
    """the label of the x-axis"""
    ylabel: str = "Episodic Return"
    """the label of the y-axis"""
    sharex: bool = False
    """if toggled, we will share the x-axis across all subplots"""
    max_steps: int = None
    """if specified, the maximum number of steps to plot"""
    rolling: int = 100
    """the rolling window for smoothing the curves"""
    time_unit: str = "m"
    """the unit of time in the x-axis of the chart (e.g., `s` for seconds, `m` for minutes, `h` for hours); default: `m`"""
    cm: float = 4.0
    """the multiplier for the column width"""
    rm: float = 3.0
    """the multiplier for the row height"""
    hspace: float = None
    """the height space between subplots"""
    wspace: float = None
    """the width space between subplots"""


@dataclass
class Args:
    filters: tyro.conf.UseAppendAction[List[List[str]]]
    """the filters of the experiments; see docs"""
    env_ids: tyro.conf.UseAppendAction[List[List[str]]]
    """the ids of the environment to compare"""
    output_filename: str = "compare"
    """the output filename of the plot, without extension"""
    metric_last_n_average_window: int = 100
    """the last n number of episodes to average metric over in the result table"""
    scan_history: bool = False
    """if toggled, we will pull the complete metrics from wandb instead of sampling 500 data points (recommended for generating tables)"""
    check_empty_runs: bool = True
    """if toggled, we will check for empty wandb runs"""
    report: bool = False
    """if toggled, a wandb report will be created"""
    wandb_project_name: str = "cleanrl"
    """the wandb project name for the report creation"""
    offline: bool = False
    """if toggled, we will use the offline database instead of wandb"""
    pc: PlotConfig = field(default_factory=PlotConfig)
    """the plot configuration"""
    rliable: bool = False
    """if toggled, we will use rliable to compute the metrics"""
    rc: RliableConfig = field(default_factory=RliableConfig)
    """the rliable configuration"""


class Runset:
    def __init__(
        self,
        name: str,
        entity: str,
        project: str,
        metrics: List[str] = ["charts/episodic_return"],
        groupby: str = "",
        custom_exp_name_key: str = "exp_name",
        custom_xaxis_key: str = "global_step",
        exp_name: str = "",
        custom_env_id_key: str = "env_id",
        env_id: str = "",
        tags: List[str] = [],
        username: str = "",
        color: str = "#000000",
        offline_db: pw.Database = None,
        offline: bool = False,
        query_filters: Dict[str, List[str]] = {},
    ):
        self.name = name
        self.entity = entity
        self.project = project
        self.metrics = metrics
        self.groupby = groupby
        self.custom_exp_name_key = custom_exp_name_key
        self.custom_xaxis_key = custom_xaxis_key
        self.exp_name = exp_name
        self.custom_env_id_key = custom_env_id_key
        self.env_id = env_id
        self.color = color
        self.tags = tags
        self.username = username
        self.offline_db = offline_db
        self.offline = offline
        self.query_filters = query_filters

        user = [{"username": self.username}] if self.username else []
        include_tag_groups = [{"tags": {"$in": [tag]}} for tag in self.tags] if len(self.tags) > 0 else []

        # hack to deal with wandb's nested config
        # click the "View Raw Data" button of the config in
        # https://wandb.ai/costa-huang/cleanRL/runs/3nhnaboz/overview
        # to see how .value is added to the config
        # it should look like this:
        # {
        #     ...
        #     "env_id": { "desc": null, "value": "Pendulum-v1" },
        # }
        # so the correct key is `config.env_id.value`
        # but sometimes configs are stored in a weird way like
        # https://wandb.ai/costa-huang/trl/runs/lpwu2w4g/overview
        # {
        #   "trl_ppo_trainer_config": {
        #     "desc": null,
        #     "value": {
        #       "lam": 0.95,
        #       ...
        #     }
        #   }
        # }
        # so the correct key is `config.trl_ppo_trainer_config.value.lam`
        if ".value" not in self.custom_env_id_key:
            self.custom_env_id_key += ".value"
        if ".value" not in self.custom_exp_name_key:
            self.custom_exp_name_key += ".value"
        self.wandb_filters = {
            "$and": [
<<<<<<< HEAD
                {f"config.{self.custom_env_id_key}.value": self.env_id},
                *[
                    {f"config.{query_item[0]}.value": {"$in": convert(query_item[1])}}
                    for query_item in self.query_filters.items()
                ],
=======
                {f"config.{self.custom_env_id_key}": self.env_id},
>>>>>>> bd84d473
                *include_tag_groups,
                *user,
                {f"config.{self.custom_exp_name_key}": self.exp_name},
            ]
        }

    @property
    def runs(self):
        if not self.offline:
            return wandb.Api().runs(
                path=f"{self.entity}/{self.project}",
                filters=self.wandb_filters,
            )
        else:
            with self.offline_db.bind_ctx([OfflineRun, OfflineRunTag, Tag]):
                cond = (
                    (OfflineRun.project == self.project)
                    & (OfflineRun.entity == self.entity)
                    & (OfflineRun.config[self.custom_env_id_key] == self.env_id)
                    & (OfflineRun.config[self.custom_exp_name_key] == self.exp_name)
                )
                if self.username:
                    cond = cond and OfflineRun.username == self.username
                if len(self.tags) > 0:
                    for tag_str in self.tags:
                        cond = cond & (Tag.name == tag_str)
                    query = OfflineRun.select().join(OfflineRunTag).join(Tag).where(cond)
                else:
                    query = OfflineRun.select().where(cond)
                g = [run for run in query]

            return g

    @property
    def report_runset(self):
        return wb.Runset(
            name=self.name,
            entity=self.entity,
            project=self.project,
            filters={"$or": [self.wandb_filters]},
            groupby=[self.groupby] if len(self.groupby) > 0 else None,
        )


def print_rich_table(title: str, df: pd.DataFrame, console: Console) -> Table:
    table = Table()
    for column in df.columns:
        table.add_column(column)
    for _, row in df.iterrows():
        table.add_row(*row.astype(str).tolist())
    console.rule(f"[bold red]{title}")
    console.print(table)


def create_hypothesis(runset: Runset, target_metrics, scan_history: bool = False) -> Hypothesis:
    runs = []
    for idx, run in enumerate(runset.runs):
        print("loading", run, run.url)
        if run.state == "running":  # or run.state == "failed":
            print(f"Skipping running run: {run}")
            continue
        if scan_history:
            run = openrlbenchmark.cache.CachedRun(run, cache_dir=os.path.join(openrlbenchmark.__path__[0], "dataset"))
            with runset.offline_db.bind_ctx([OfflineRun, OfflineRunTag, Tag]):
                tags = []
                for tag_str in run.run.tags:
                    tag = Tag.get_or_none(name=tag_str)
                    if not tag:
                        tag = Tag.create(name=tag_str)
                        tag.save()
                    tags.append(tag)
                offline_run = OfflineRun.get_or_none(id=run.run.id)
                if offline_run:
                    offline_run.delete_instance()
                offline_run = OfflineRun.create(
                    id=run.run.id,
                    name=run.run.name,
                    state=run.run.state,
                    url=run.run.url,
                    path=run.run.path,
                    username=run.run.user.username,
                    tags=tags,
                    project=run.run.project,
                    entity=run.run.entity,
                    config=run.run.config.toDict() if isinstance(run.run.config, DotMap) else run.run.config,
                )
                offline_run.save()
            run_df = run.run_df
        else:
<<<<<<< HEAD
            run_df = run.history(samples=1500, keys=["global_step", "_runtime", *runset.metrics])
        if len(runset.metrics) == 1 and len(runset.metrics[0]) == 0:
            run_df["charts/episodic_return"] = run_df[metrics]
            cleaned_df = run_df[["global_step", "_runtime", "charts/episodic_return"]].dropna()
        else:
            cleaned_df = run_df[["global_step", "_runtime"] + runset.metrics].dropna(how="all")
        cleaned_df = cleaned_df.sort_values(by="global_step").reset_index(drop=True)
=======
            run_df = run.history(samples=1500)
        if "videos" in run_df:
            run_df = run_df.drop(columns=["videos"], axis=1)
        if runset.custom_xaxis_key in run_df:
            run_df["global_step"] = run_df[runset.custom_xaxis_key]
        for source_metric, target_metric in zip(runset.metrics, target_metrics):
            if source_metric in run_df:
                run_df[target_metric] = run_df[source_metric]
        cleaned_df = run_df[["global_step", "_runtime"] + target_metrics].dropna(how="all")
>>>>>>> bd84d473
        runs += [Run(f"seed{idx}", cleaned_df)]
    return Hypothesis(runset.name, runs)


def compare(
    console: Console,
    runsetss: List[List[Runset]],
    env_ids: List[str],
    metric_last_n_average_window: int,
    scan_history: bool = False,
    output_filename: str = "compare",
    report: bool = False,
    pc: PlotConfig = None,
):
    blocks = []
    if report:
        for idx, env_id in enumerate(env_ids):
            metrics_over_step = []
            metrics_over_time = []
            for i in range(len(runsetss[0][idx].metrics)):
                metric_over_step = wb.LinePlot(
                    x=runsetss[0][idx].custom_xaxis_key,
                    y=list({runsets[idx].metrics[i] for runsets in runsetss}),
                    title=runsetss[0][idx].metrics[i] + " " + env_id,
                    title_x="Steps",
                    title_y="Episodic Return",
                    max_runs_to_show=100,
                    smoothing_factor=0.8,
                    groupby_rangefunc="stderr",
                    legend_template="${runsetName}",
                )
                metric_over_step.config["aggregateMetrics"] = True
                metrics_over_step.append(metric_over_step)
                metric_over_time = wb.LinePlot(
                    x="_runtime",
                    y=list({runsets[idx].metrics[i] for runsets in runsetss}),
                    title=runsetss[0][idx].metrics[i] + " " + env_id,
                    title_y="Episodic Return",
                    max_runs_to_show=100,
                    smoothing_factor=0.8,
                    groupby_rangefunc="stderr",
                    legend_template="${runsetName}",
                )
                metric_over_time.config["aggregateMetrics"] = True
                metrics_over_time.append(metric_over_time)

            flattened_metrics = [metrics_over_step]  # , metrics_over_time
            flattened_metrics = [item for sublist in flattened_metrics for item in sublist]
            pg = wb.PanelGrid(
                runsets=[runsets[idx].report_runset for runsets in runsetss],
                panels=flattened_metrics,
            )
            custom_run_colors = {}
            # TODO: color stuff doesn't work because of the filter syntax
            # for runsets in runsetss:
            #     custom_run_colors.update(
            #         {
            #             (
            #                 runsets[idx].report_runset.name,
            #                 runsets[idx].runs[0].config[runsets[idx].custom_exp_name_key],
            #             ): runsets[idx].color
            #         }
            #     )
            pg.custom_run_colors = custom_run_colors  # IMPORTANT: custom_run_colors is implemented as a custom `setter` that needs to be overwritten unlike regular dictionaries
            blocks += [pg]

    figsize = (pc.ncols * pc.cm, pc.nrows * pc.rm)
    fig, axes = plt.subplots(
        nrows=pc.nrows,
        ncols=pc.ncols,
        figsize=figsize,
        sharex=pc.sharex,
        # sharey=True,
    )
    fig_time, axes_time = plt.subplots(
        nrows=pc.nrows,
        ncols=pc.ncols,
        figsize=figsize,
        sharex=pc.sharex,
        # sharey=True,
    )
    if len(env_ids) == 1:
        axes = np.array([axes])
        axes_time = np.array([axes_time])
    axes_flatten = axes.flatten()
    axes_time_flatten = axes_time.flatten()

    result_tables = {}

    exs = []
    runtimes = []
    global_steps = []
    for idx, env_id in enumerate(env_ids):
        result_table = pd.DataFrame(index=[runsets[0].name for runsets in runsetss], columns=runsetss[0][idx].metrics)
        print(f"collecting runs for {env_id}")
        hypotheses = [create_hypothesis(runsets[idx], runsetss[0][idx].metrics, scan_history) for runsets in runsetss]
        ex = expt.Experiment("Comparison", hypotheses)
        exs.append(ex)

        for hypothesis in ex.hypotheses:
            console.print(f"{hypothesis.name} has {len(hypothesis.runs)} runs", style="bold")
            hypothesis_metrics = []
            for run in hypothesis.runs:
                # metric_result += [run.df["charts/episodic_return"].dropna()[-metric_last_n_average_window:].mean()]
                hypothesis_metrics.append(
                    run.df[runsetss[0][idx].metrics].dropna()[-metric_last_n_average_window:].mean().to_numpy()
                )
                # convert time unit in place
                if pc.time_unit == "m":
                    run.df["_runtime"] /= 60
                elif pc.time_unit == "h":
                    run.df["_runtime"] /= 3600
            result_table.loc[hypothesis.name] = [
                f"{mean:.4f} ± {std:.4f}"
                for mean, std in zip(np.stack(hypothesis_metrics).mean(0), np.stack(hypothesis_metrics).std(0))
            ]
        result_tables[env_id] = result_table
        runtimes.append(list(ex.summary()["_runtime"]))
        global_steps.append(list(ex.summary()["global_step"]))

        for idx_metric, metric in enumerate(runsetss[0][0].metrics):
            metric_str = metric.replace("eval/", "")
            ax = axes_flatten[len(env_ids) * idx_metric + idx]
            ex.plot(
                ax=ax,
                title=env_id,
                x="global_step",
                y=metric,
                err_style="band",
                std_alpha=0.1,
                n_samples=10000,
                rolling=pc.rolling,
                colors=[runsets[idx].color for runsets in runsetss],
                legend=False,
            )
            ax.set_xlabel("")
            if idx_metric == 0:
                ax.set_title(env_id)
            else:
                ax.set_title("")
            if idx == 0:
                ax.set_ylabel(metric_str)
            else:
                ax.set_ylabel("")
            if pc.max_steps is not None:
                ax.set_xlim(0, pc.max_steps)
            ax_time = axes_time_flatten[len(env_ids) * idx_metric + idx]
            ex.plot(
                ax=ax_time,
                title=env_id,
                x="_runtime",
                y=metric,
                err_style="band",
                std_alpha=0.1,
                n_samples=10000,
                rolling=pc.rolling,
                colors=[runsets[idx].color for runsets in runsetss],
                legend=False,
            )
            ax_time.set_xlabel("")
            if idx_metric == 0:
                ax_time.set_title(env_id)
            else:
                ax_time.set_title("")
            if idx == 0:
                ax_time.set_ylabel(metric_str)
            else:
                ax_time.set_ylabel("")
    runtimes = pd.DataFrame(np.array(runtimes), index=env_ids, columns=list(ex.summary()["name"]))
    global_steps = pd.DataFrame(np.array(global_steps), index=env_ids, columns=list(ex.summary()["name"]))
    print_rich_table(f"Runtime ({pc.time_unit}) (mean ± std)", runtimes.rename_axis("Environment").reset_index(), console)

    # create the required directory for `output_filename`
    if len(os.path.dirname(output_filename)) > 0:
        os.makedirs(os.path.dirname(output_filename), exist_ok=True)

    for env_id, result_table in result_tables.items():
        os.makedirs(os.path.dirname(f"{output_filename}/{env_id}.md"), exist_ok=True)
        print_rich_table(f"{env_id} (mean ± std)", result_table.rename_axis("Experiment").reset_index(), console)
        result_table.to_markdown(open(f"{output_filename}/{env_id}.md", "w"))
        result_table.to_csv(open(f"{output_filename}/{env_id}.csv", "w"))
    runtimes.to_markdown(open(f"{output_filename}_runtimes.md", "w"))
    runtimes.to_csv(open(f"{output_filename}_runtimes.csv", "w"))
    average_runtime = pd.DataFrame(runtimes.mean(axis=0)).reset_index()
    average_runtime.columns = ["Environment", "Average Runtime"]
    print_rich_table(f"Runtime ({pc.time_unit}) Average", average_runtime, console)

    # add legend
    h, l = axes_flatten[0].get_legend_handles_labels()
    fig.legend(h, l, loc="lower center", ncol=pc.ncols_legend, bbox_to_anchor=(0.5, 1.0), bbox_transform=fig.transFigure)
    fig.supxlabel(pc.xlabel)
    fig.tight_layout()
    h, l = axes_time_flatten[0].get_legend_handles_labels()
    fig_time.legend(
        h, l, loc="lower center", ncol=pc.ncols_legend, bbox_to_anchor=(0.5, 1.0), bbox_transform=fig_time.transFigure
    )
    fig_time.supxlabel(f"Time ({pc.time_unit})")
    fig_time.tight_layout()

    # remove the empty axes
    for ax in axes_flatten[len(env_ids) * len(metrics) :]:
        ax.remove()
    for ax in axes_time_flatten[len(env_ids) * len(metrics) :]:
        ax.remove()

    print(f"saving figures and tables to {output_filename}")
    fig.subplots_adjust(hspace=pc.hspace, wspace=pc.wspace)
    fig_time.subplots_adjust(hspace=pc.hspace, wspace=pc.wspace)
    fig.savefig(f"{output_filename}.png", bbox_inches="tight")
    fig.savefig(f"{output_filename}.pdf", bbox_inches="tight")
    fig.savefig(f"{output_filename}.svg", bbox_inches="tight")
    fig_time.savefig(f"{output_filename}-time.png", bbox_inches="tight")
    fig_time.savefig(f"{output_filename}-time.pdf", bbox_inches="tight")
    fig_time.savefig(f"{output_filename}-time.svg", bbox_inches="tight")
    return blocks, runtimes, global_steps, exs


def normalize_score(score_dict: Dict[str, np.ndarray], max_scores: np.ndarray, min_scores: np.ndarray):
    """
    Each item in `score_dict` has shape (num_seeds, num_envs, num_subsamples)
    `max_scores` has shape (num_envs)
    `min_scores` has shape (num_envs)
    """
    normalized_score_dict = {}
    for key in score_dict:
        normalized_score_dict[key] = (score_dict[key] - min_scores.reshape(1, -1, 1)) / (
            max_scores.reshape(1, -1, 1) - min_scores.reshape(1, -1, 1)
        )
    return normalized_score_dict


def maxmin_normalize_score(score_dict: Dict[str, np.ndarray]):
    all_scores = np.concatenate([score_dict[key] for key in score_dict], axis=0)
    max_scores = all_scores.max(0).max(1)  # 1) max over all experiments and seds 2) max over all steps
    min_scores = all_scores.min(0).min(1)  # 1) min over all experiments and seds 2) min over all steps
    return normalize_score(score_dict, max_scores, min_scores)


def atari_normalize_score(score_dict, original_env_ids):
    env_ids = []
    for env_id in original_env_ids:
        if env_id.endswith("NoFrameskip-v4"):
            env_id = env_id.replace("NoFrameskip-v4", "-v5")
        env_ids.append(env_id)
    max_scores = np.array([atari_hns[env_id][1] for env_id in env_ids])
    min_scores = np.array([atari_hns[env_id][0] for env_id in env_ids])
    return normalize_score(score_dict, max_scores, min_scores)


if __name__ == "__main__":
    args = tyro.cli(Args)
    # by default assume all the env_ids are the same
    if len(args.filters) > 1 and len(args.env_ids) == 1:
        args.env_ids = args.env_ids * len(args.filters)

    console = Console()
    blocks = []
    runsetss = []
    offline_dbs = {}
    colors_flatten_original = [c for item in ["deep", "dark", "bright"] for c in sns.color_palette(item).as_hex()]
    plt.rcParams["axes.prop_cycle"] = plt.cycler("color", colors_flatten_original)
    colors_flatten = copy.deepcopy(colors_flatten_original)
    colors = []
    for filters in args.filters:
        colors += [colors_flatten[: len(filters) - 1]]
        colors_flatten = colors_flatten[len(filters) - 1 :]

    for filters_idx, filters in enumerate(args.filters):
        parse_result = urlparse(filters[0])
        query = parse_qs(parse_result.query)
        metrics = query["metrics"] if "metrics" in query else ["charts/episodic_return"]
        # calculate the number of rows
        args.pc.nrows = np.ceil(len(args.env_ids[0]) * len(metrics) / args.pc.ncols).astype(int)
        wandb_project_name = query["wpn"][0] if "wpn" in query else args.wandb_project_name
        wandb_entity = query["we"][0] if "we" in query else args.wandb_entity
        custom_env_id_key = query["ceik"][0] if "ceik" in query else "env_id"
        custom_exp_name_key = query["cen"][0] if "cen" in query else "exp_name"
        custom_xaxis_key = query["xaxis"][0] if "xaxis" in query else "global_step"
        pprint(
            {
                "wandb_project_name": wandb_project_name,
                "wandb_entity": wandb_entity,
                "custom_env_id_key": custom_env_id_key,
                "custom_exp_name_key": custom_exp_name_key,
                "custom_xaxis_key": custom_xaxis_key,
                "metrics": metrics,
            },
            expand_all=True,
        )
        if f"{wandb_entity}/{wandb_project_name}" not in offline_dbs:
            offline_db_folder = os.path.join(openrlbenchmark.__path__[0], "dataset", f"{wandb_entity}/{wandb_project_name}")
            offline_db_path = os.path.join(offline_db_folder, "offline.sqlite")
            print(offline_db_path)
            os.makedirs(offline_db_folder, exist_ok=True)
            offline_db = pw.SqliteDatabase(offline_db_path)
            database_proxy.initialize(offline_db)
            offline_db.connect()
            offline_db.create_tables([OfflineRun, Tag, OfflineRunTag])
            offline_dbs[f"{wandb_entity}/{wandb_project_name}"] = offline_db

        for filter_str, color in zip(filters[1:], colors[filters_idx]):
            print("=========", filter_str)
            # parse filter string
            parse_result = urlparse(filter_str)
            exp_name = parse_result.path
            query = parse_qs(parse_result.query)
            username = query["user"][0] if "user" in query else None
            tags = query["tag"] if "tag" in query else []
            custom_legend = query["cl"][0] if "cl" in query else ""
            # HACK unescape
            custom_legend = custom_legend.replace("\\n", "\n")
            query_filters = {k: v for k, v in query.items() if k not in {"user", "tag", "cl"}}

            runsets = []
            for env_id in args.env_ids[filters_idx]:
                runsets.append(
                    Runset(
                        name=f"{wandb_entity}/{wandb_project_name}/{exp_name} ({query})"
                        if custom_legend == ""
                        else custom_legend,
                        entity=wandb_entity,
                        project=wandb_project_name,
                        metrics=metrics,
                        groupby=custom_exp_name_key,
                        custom_exp_name_key=custom_exp_name_key,
                        custom_xaxis_key=custom_xaxis_key,
                        exp_name=exp_name,
                        custom_env_id_key=custom_env_id_key,
                        env_id=env_id,
                        tags=tags,
                        username=username,
                        color=color,
                        offline_db=offline_dbs[f"{wandb_entity}/{wandb_project_name}"],
                        offline=args.offline,
                        query_filters=query_filters,
                    )
                )
                if args.check_empty_runs:
                    console.print(f"{exp_name} [green]({query})[/] in [purple]{env_id}[/] has {len(runsets[-1].runs)} runs")
                    for run in runsets[-1].runs:
                        console.print(f"┣━━ [link={run.url}]{run.name}[/link] with tags = {run.tags}")
                    print(runsets[0].wandb_filters)
                    assert len(runsets[0].runs) > 0, f"{exp_name} ({query}) in {env_id} has no runs"
            runsetss.append(runsets)

    blocks, runtimes, global_steps, exs = compare(
        console,
        runsetss,
        args.env_ids[0],
        output_filename=args.output_filename,
        metric_last_n_average_window=args.metric_last_n_average_window,
        scan_history=args.scan_history,
        report=args.report,
        pc=args.pc,
    )

    if args.report:
        print("saving report")
        report = wb.Report(
            project=args.wandb_project_name,
            title=f"Regression Report: {exp_name}",
            description=str(args.filters),
            blocks=blocks,
        )
        report.save()
        print(f"view the generated report at {report.url}")<|MERGE_RESOLUTION|>--- conflicted
+++ resolved
@@ -188,15 +188,11 @@
             self.custom_exp_name_key += ".value"
         self.wandb_filters = {
             "$and": [
-<<<<<<< HEAD
-                {f"config.{self.custom_env_id_key}.value": self.env_id},
+                {f"config.{self.custom_env_id_key}": self.env_id},
                 *[
                     {f"config.{query_item[0]}.value": {"$in": convert(query_item[1])}}
                     for query_item in self.query_filters.items()
                 ],
-=======
-                {f"config.{self.custom_env_id_key}": self.env_id},
->>>>>>> bd84d473
                 *include_tag_groups,
                 *user,
                 {f"config.{self.custom_exp_name_key}": self.exp_name},
@@ -286,15 +282,6 @@
                 offline_run.save()
             run_df = run.run_df
         else:
-<<<<<<< HEAD
-            run_df = run.history(samples=1500, keys=["global_step", "_runtime", *runset.metrics])
-        if len(runset.metrics) == 1 and len(runset.metrics[0]) == 0:
-            run_df["charts/episodic_return"] = run_df[metrics]
-            cleaned_df = run_df[["global_step", "_runtime", "charts/episodic_return"]].dropna()
-        else:
-            cleaned_df = run_df[["global_step", "_runtime"] + runset.metrics].dropna(how="all")
-        cleaned_df = cleaned_df.sort_values(by="global_step").reset_index(drop=True)
-=======
             run_df = run.history(samples=1500)
         if "videos" in run_df:
             run_df = run_df.drop(columns=["videos"], axis=1)
@@ -304,7 +291,6 @@
             if source_metric in run_df:
                 run_df[target_metric] = run_df[source_metric]
         cleaned_df = run_df[["global_step", "_runtime"] + target_metrics].dropna(how="all")
->>>>>>> bd84d473
         runs += [Run(f"seed{idx}", cleaned_df)]
     return Hypothesis(runset.name, runs)
 
